--- conflicted
+++ resolved
@@ -58,7 +58,12 @@
 
 # Initialize BERT tokenizer and model
 tokenizer = BertTokenizer.from_pretrained('bert-base-uncased')
-bert_model = BertModel.from_pretrained('bert-base-uncased').to(device)
+bert_model = BertModel.from_pretrained('bert-base-uncased')
+# Move model to device properly - suppress type warnings
+if torch.cuda.is_available():
+    bert_model = bert_model.to(device)  # type: ignore
+else:
+    bert_model = bert_model.to('cpu')  # type: ignore
 
 # Define data augmentation transformations for training
 train_transforms = transforms.Compose([
@@ -127,8 +132,8 @@
         output = self.fc(combined_features)
         return output
 
+# Đặt MultimodalCNNModel sau class definition
 MultimodalCNNModel = CombinedModel
-
 def text_to_tensor(text):
     encoded_text = tokenizer(text, padding='max_length', truncation=True, max_length=128, return_tensors='pt')
     with torch.no_grad():
@@ -152,14 +157,13 @@
                         self.labels.append(stt)
         
         print(f"Loaded {len(self.images)} images from {base_dir}")
-                        
+    
     def __len__(self):
         return len(self.images)
-
+    
     def __getitem__(self, idx):
         image_path = self.images[idx]
         label = self.labels[idx]
-        
         try:
             image = cv2.imread(image_path)
             if image is None:
@@ -167,6 +171,7 @@
                 image = np.zeros((224, 224, 3), dtype=np.uint8)
             image = cv2.resize(image, (224, 224))
             rgb_image = cv2.cvtColor(image, cv2.COLOR_BGR2RGB)
+            
             # 2. Trích xuất đặc trưng hình dạng (shape/contour)
             gray = cv2.cvtColor(image, cv2.COLOR_BGR2GRAY)
             blurred = cv2.GaussianBlur(gray, (5, 5), 0)
@@ -174,6 +179,7 @@
             contours, _ = cv2.findContours(edges, cv2.RETR_EXTERNAL, cv2.CHAIN_APPROX_SIMPLE)
             contour_image = np.zeros_like(rgb_image)
             cv2.drawContours(contour_image, contours, -1, (255, 255, 255), 2)
+            
             # 3. Trích xuất đặc trưng texture
             texture_image = np.zeros_like(rgb_image)
             angles = [0, 45, 90, 135]
@@ -184,6 +190,8 @@
                 texture_image[:,:,0] = np.maximum(texture_image[:,:,0], filtered)
                 texture_image[:,:,1] = np.maximum(texture_image[:,:,1], filtered)
                 texture_image[:,:,2] = np.maximum(texture_image[:,:,2], filtered)
+            
+            # Apply transforms
             if self.transform and hasattr(self.transform, 'additional_targets'):
                 transformed = self.transform(image=rgb_image, contour=contour_image, texture=texture_image)
                 rgb_tensor = transformed['image']
@@ -196,6 +204,8 @@
                 rgb_tensor = self.transform(pil_rgb) if self.transform else torch.tensor(rgb_image / 255.0, dtype=torch.float32).permute(2, 0, 1)
                 contour_tensor = self.transform(pil_contour) if self.transform else torch.tensor(contour_image / 255.0, dtype=torch.float32).permute(2, 0, 1)
                 texture_tensor = self.transform(pil_texture) if self.transform else torch.tensor(texture_image / 255.0, dtype=torch.float32).permute(2, 0, 1)
+            
+            # 4. Trích xuất text thông qua OCR
             try:
                 if ocr is not None:
                     ocr_result = ocr.ocr(image_path, cls=True)
@@ -205,6 +215,7 @@
             except Exception as e:
                 print(f"OCR error on {image_path}: {e}")
                 imprinted_text = ""
+            
             text_tensor = text_to_tensor(imprinted_text)
             return rgb_tensor, contour_tensor, texture_tensor, text_tensor, label
         except Exception as e:
@@ -247,13 +258,7 @@
             all_scores.append(scores.cpu().numpy())
     all_scores = np.vstack(all_scores)
     accuracy = correct / total
-<<<<<<< HEAD
     precision, recall, f1, _ = precision_recall_fscore_support(all_labels, all_preds, average='weighted', zero_division=0)
-    
-    # Calculate mAP
-=======
-    precision, recall, f1, _ = precision_recall_fscore_support(all_labels, all_preds, average='weighted')
->>>>>>> ce9a77f2
     try:
         num_classes = 196
         one_hot_labels = np.zeros((len(all_labels), num_classes))
@@ -296,10 +301,26 @@
     best_epoch = 0
     early_stop_counter = 0
     converged = False
-    min_improvement = 0.0001
-    patience_buffer = 5
-    train_metrics_history = {'loss': [], 'accuracy': [], 'mAP': []}
-    val_metrics_history = {'loss': [], 'accuracy': [], 'precision': [], 'recall': [], 'f1': [], 'mAP': []}
+    min_improvement = 0.0001  # Giảm threshold để dễ dàng cải thiện hơn
+    patience_buffer = 5  # Additional buffer epochs before stopping
+    
+    # Dictionaries to store metrics
+    train_metrics_history = {
+        'loss': [],
+        'accuracy': [],
+        'mAP': []  # Added mAP tracking for training set
+    }
+    
+    val_metrics_history = {
+        'loss': [],
+        'accuracy': [],
+        'precision': [],
+        'recall': [],
+        'f1': [],
+        'mAP': []
+    }
+    
+    # Learning rate history
     lr_history = []
     start_time = time.time()
     for epoch in range(epochs):
@@ -405,13 +426,9 @@
             try:
                 torch.save(checkpoint_data, best_model_path)
                 print(f"  ✅ Saved new best model with mAP: {best_val_map:.4f} (improvement: +{improvement:.4f})")
-<<<<<<< HEAD
                 
                 # Verify the saved model can be loaded
                 test_load = torch.load(best_model_path, map_location='cpu', weights_only=False)
-=======
-                test_load = torch.load(best_model_path, map_location='cpu')
->>>>>>> ce9a77f2
                 if 'model_state_dict' in test_load:
                     print(f"  ✅ Model checkpoint verified successfully")
                 else:
@@ -442,13 +459,9 @@
             try:
                 torch.save(checkpoint_data, checkpoint_path)
                 print(f"  ✅ Checkpoint saved at epoch {epoch+1}: {checkpoint_path}")
-<<<<<<< HEAD
                 
                 # Verify checkpoint integrity
                 test_load = torch.load(checkpoint_path, map_location='cpu', weights_only=False)
-=======
-                test_load = torch.load(checkpoint_path, map_location='cpu')
->>>>>>> ce9a77f2
                 if 'model_state_dict' not in test_load:
                     print(f"  ⚠️  Warning: Checkpoint missing model_state_dict!")
             except Exception as e:
@@ -467,8 +480,13 @@
             f.write(f"Learning Rate: {current_lr}\n")
             f.write(f"Epoch Time: {epoch_time:.2f} seconds\n")
         effective_patience = patience + patience_buffer
-        print(f"� Training epoch {epoch+1}/{epochs} completed (Early stopping DISABLED)")
+        min_training_epochs = 15
+        
+        # COMMENT OUT TẤT CẢ EARLY STOPPING LOGIC
+        print(f"🔄 Training epoch {epoch+1}/{epochs} completed (Early stopping DISABLED)")
         print(f"   Current mAP: {val_metrics['mAP']:.4f}, Best mAP so far: {best_val_map:.4f}")
+        
+        # Chỉ để thông báo, không break
         if early_stop_counter >= effective_patience:
             print(f"ℹ️  Note: Would have stopped here with early stopping (patience reached)")
     total_time = time.time() - start_time
@@ -484,6 +502,8 @@
             if not missing_keys:
                 print(f"  ✅ Best model checkpoint is valid and complete")
                 print(f"  📊 Contains model from epoch {checkpoint['epoch']+1} with mAP {checkpoint['val_mAP']:.4f}")
+                
+                # Test model loading
                 test_model = CombinedModel()
                 test_model.load_state_dict(checkpoint['model_state_dict'])
                 print(f"  ✅ Model state dict loads successfully")
@@ -580,7 +600,7 @@
     plt.subplot(2, 2, 1)
     plt.plot(train_metrics_history['loss'], 'b-', marker='o', markevery=max(1, len(train_metrics_history['loss'])//10), label='Training')
     plt.plot(val_metrics_history['loss'], 'r--', marker='s', markevery=max(1, len(val_metrics_history['loss'])//10), label='Validation')
-    plt.axvline(x=best_epoch, color='g', linestyle=':', alpha=0.7, label='Best Model')
+    plt.axvline(x=float(best_epoch), color='g', linestyle=':', alpha=0.7, label='Best Model')
     plt.xlabel('Epoch')
     plt.ylabel('Loss')
     plt.title('Loss Curves')
@@ -589,7 +609,7 @@
     plt.subplot(2, 2, 2)
     plt.plot(train_metrics_history['accuracy'], 'b-', marker='o', markevery=max(1, len(train_metrics_history['accuracy'])//10), label='Training')
     plt.plot(val_metrics_history['accuracy'], 'r--', marker='s', markevery=max(1, len(val_metrics_history['accuracy'])//10), label='Validation')
-    plt.axvline(x=best_epoch, color='g', linestyle=':', alpha=0.7, label='Best Model')
+    plt.axvline(x=float(best_epoch), color='g', linestyle=':', alpha=0.7, label='Best Model')
     plt.xlabel('Epoch')
     plt.ylabel('Accuracy')
     plt.title('Accuracy Curves')
@@ -598,7 +618,7 @@
     plt.subplot(2, 2, 3)
     plt.plot(train_metrics_history['mAP'], 'b-', marker='o', markevery=max(1, len(train_metrics_history['mAP'])//10), label='Training')
     plt.plot(val_metrics_history['mAP'], 'r--', marker='s', markevery=max(1, len(val_metrics_history['mAP'])//10), label='Validation')
-    plt.axvline(x=best_epoch, color='g', linestyle=':', alpha=0.7, label='Best Model')
+    plt.axvline(x=float(best_epoch), color='g', linestyle=':', alpha=0.7, label='Best Model')
     plt.xlabel('Epoch')
     plt.ylabel('mAP')
     plt.title('Mean Average Precision (mAP)')
@@ -608,14 +628,14 @@
     plt.plot(val_metrics_history['precision'], 'g-', marker='o', markevery=max(1, len(val_metrics_history['precision'])//10), label='Precision')
     plt.plot(val_metrics_history['recall'], 'm--', marker='s', markevery=max(1, len(val_metrics_history['recall'])//10), label='Recall')
     plt.plot(val_metrics_history['f1'], 'c-.', marker='^', markevery=max(1, len(val_metrics_history['f1'])//10), label='F1 Score')
-    plt.axvline(x=best_epoch, color='g', linestyle=':', alpha=0.7, label='Best Model')
+    plt.axvline(x=float(best_epoch), color='g', linestyle=':', alpha=0.7, label='Best Model')
     plt.xlabel('Epoch')
     plt.ylabel('Score')
     plt.title('Validation Performance Metrics')
     plt.legend()
     plt.grid(True, linestyle='--', alpha=0.7)
     plt.suptitle('Combined Pill Classification Model Training Metrics', fontsize=14)
-    plt.tight_layout(rect=[0, 0, 1, 0.97])
+    plt.tight_layout(rect=(0, 0, 1, 0.97))
     plt.savefig(os.path.join(save_dir, 'combined_metrics_dashboard.png'), dpi=300, bbox_inches='tight')
     plt.savefig(os.path.join(save_dir, 'combined_metrics_dashboard.pdf'), bbox_inches='tight')
     plt.close()
@@ -650,7 +670,7 @@
         'figure.dpi': 600,
         'savefig.dpi': 600,
     })
-    best_epoch = np.argmax(val_metrics['mAP']) if val_metrics['mAP'] else 0
+    best_epoch = int(np.argmax(val_metrics['mAP'])) if val_metrics['mAP'] else 0
     plt.figure(figsize=(8, 6))
     plt.plot(train_metrics['loss'], 'b-', marker='o', 
              markevery=max(1, len(train_metrics['loss'])//10), 
@@ -658,7 +678,7 @@
     plt.plot(val_metrics['loss'], 'r--', marker='s', 
              markevery=max(1, len(val_metrics['loss'])//10), 
              linewidth=1.5, label='Validation Loss')
-    plt.axvline(x=best_epoch, color='g', linestyle=':', alpha=0.7, label='Best Model')
+    plt.axvline(x=float(best_epoch), color='g', linestyle=':', alpha=0.7, label='Best Model')
     plt.xlabel('Epoch')
     plt.ylabel('Loss')
     plt.title('Training and Validation Loss')
@@ -675,7 +695,7 @@
     plt.plot(val_metrics['accuracy'], 'r--', marker='s', 
              markevery=max(1, len(val_metrics['accuracy'])//10), 
              linewidth=1.5, label='Validation Accuracy')
-    plt.axvline(x=best_epoch, color='g', linestyle=':', alpha=0.7, label='Best Model')
+    plt.axvline(x=float(best_epoch), color='g', linestyle=':', alpha=0.7, label='Best Model')
     plt.xlabel('Epoch')
     plt.ylabel('Accuracy')
     plt.title('Training and Validation Accuracy')
@@ -693,12 +713,12 @@
     plt.plot(val_metrics['mAP'], 'r--', marker='s', 
              markevery=max(1, len(val_metrics['mAP'])//10), 
              linewidth=1.5, label='Validation mAP')
-    plt.axvline(x=best_epoch, color='g', linestyle=':', alpha=0.7, label='Best Model')
+    plt.axvline(x=float(best_epoch), color='g', linestyle=':', alpha=0.7, label='Best Model')
     if val_metrics['mAP']:
         best_map = val_metrics['mAP'][best_epoch]
         plt.annotate(f'Best mAP: {best_map:.4f}',
-                     xy=(best_epoch, best_map),
-                     xytext=(best_epoch + 0.5, best_map),
+                     xy=(float(best_epoch), float(best_map)),
+                     xytext=(float(best_epoch + 0.5), float(best_map)),
                      arrowprops=dict(facecolor='black', shrink=0.05, width=1, headwidth=8),
                      fontsize=9,
                      bbox=dict(boxstyle="round,pad=0.3", fc="white", ec="black", alpha=0.8))
@@ -721,7 +741,7 @@
     plt.plot(val_metrics['f1'], 'c-.', marker='^', 
              markevery=max(1, len(val_metrics['f1'])//10), 
              linewidth=1.5, label='F1 Score')
-    plt.axvline(x=best_epoch, color='g', linestyle=':', alpha=0.7, label='Best Model')
+    plt.axvline(x=float(best_epoch), color='g', linestyle=':', alpha=0.7, label='Best Model')
     plt.xlabel('Epoch')
     plt.ylabel('Score')
     plt.title('Validation Performance Metrics')
@@ -731,7 +751,9 @@
     plt.savefig(os.path.join(save_dir, 'metrics_plot.png'), bbox_inches='tight')
     plt.savefig(os.path.join(save_dir, 'metrics_plot.pdf'), bbox_inches='tight')
     plt.close()
-    plt.rcParams.update(plt.rcParamsDefault)
+    # Reset matplotlib parameters to default
+    import matplotlib as mpl
+    mpl.rcParams.update(mpl.rcParamsDefault)
 
 class TransformSubset(Dataset):
     def __init__(self, subset, transform=None):
@@ -823,32 +845,63 @@
     )
     combined_model = CombinedModel().to(device)
     optimizer = optim.Adam(combined_model.parameters(), lr=learning_rate, weight_decay=1e-5)
-<<<<<<< HEAD
     scheduler = optim.lr_scheduler.ReduceLROnPlateau(optimizer, mode='max', factor=0.1, patience=3)
     
     # Handle class weights safely
-=======
-    scheduler = optim.lr_scheduler.ReduceLROnPlateau(optimizer, mode='max', factor=0.1, patience=3, verbose=True)
->>>>>>> ce9a77f2
     try:
         all_labels = []
         if use_separate_val:
-            if hasattr(train_loader.dataset, 'labels'):
-                all_labels = train_loader.dataset.labels
+            # For separate validation, use type checking and proper casting
+            dataset = train_loader.dataset
+            if hasattr(dataset, 'labels'):
+                all_labels = getattr(dataset, 'labels')
             else:
                 print("Collecting labels from dataset...")
-                temp_loader = DataLoader(train_loader.dataset, batch_size=64, shuffle=False, num_workers=0)
+                temp_loader = DataLoader(dataset, batch_size=64, shuffle=False, num_workers=0)
                 for batch in temp_loader:
-                    all_labels.extend(batch[4].numpy())
+                    all_labels.extend(batch[4].tolist())
         else:
-            if hasattr(train_loader.dataset.subset.dataset, 'labels'):
-                indices = train_loader.dataset.subset.indices
-                all_labels = [train_loader.dataset.subset.dataset.labels[i] for i in indices]
-            else:
+            # For subset dataset, use safe attribute access
+            dataset = train_loader.dataset
+            try:
+                if hasattr(dataset, 'subset'):
+                    subset = getattr(dataset, 'subset')
+                    if hasattr(subset, 'dataset') and hasattr(subset, 'indices'):
+                        base_dataset = getattr(subset, 'dataset')
+                        if hasattr(base_dataset, 'labels'):
+                            indices = getattr(subset, 'indices')
+                            base_labels = getattr(base_dataset, 'labels')
+                            all_labels = [base_labels[i] for i in indices]
+                        else:
+                            raise AttributeError("Base dataset has no labels")
+                    else:
+                        raise AttributeError("Subset has no dataset or indices")
+                else:
+                    raise AttributeError("Dataset has no subset")
+            except AttributeError:
                 print("Collecting labels from transformed subset...")
-                for i in range(len(train_loader.dataset)):
-                    _, _, _, _, label = train_loader.dataset[i]
-                    all_labels.append(label)
+                # Use a safe approach to get dataset length
+                dataset_len = 1000  # Default fallback
+                try:
+                    # Try to iterate and count, but limit to reasonable number
+                    test_len = 0
+                    for _ in range(2000):  # reasonable upper limit
+                        try:
+                            dataset[test_len]
+                            test_len += 1
+                        except (IndexError, KeyError):
+                            break
+                    dataset_len = min(test_len, 1000)
+                except Exception:
+                    dataset_len = 1000  # final fallback
+                
+                for i in range(min(dataset_len, 1000)):  # limit to avoid memory issues
+                    try:
+                        _, _, _, _, label = dataset[i]
+                        all_labels.append(label)
+                    except Exception as e:
+                        print(f"Error accessing item {i}: {e}")
+                        break
         if len(all_labels) == 0:
             raise ValueError("No labels collected for class weight calculation")
         if not isinstance(all_labels, np.ndarray):
