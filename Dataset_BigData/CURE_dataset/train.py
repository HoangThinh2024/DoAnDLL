import os
import torch
import torch.nn as nn
import torch.optim as optim
from torchvision import models, transforms
from torch.utils.data import DataLoader, Dataset, random_split
from sklearn.utils.class_weight import compute_class_weight
from sklearn.metrics import precision_recall_fscore_support, confusion_matrix, average_precision_score
from paddleocr import PaddleOCR
from transformers import BertTokenizer, BertModel
import matplotlib.pyplot as plt
import cv2
from collections import Counter
import numpy as np
from PIL import Image
import multiprocessing
import json
import time
from datetime import datetime
import matplotlib.font_manager as fm
import argparse
import sys
# --- TÍCH HỢP ALBUMENTATIONS ---
import albumentations as A
from albumentations.pytorch import ToTensorV2
#nohup python3 your_script.py > /dev/null 2>&1 &
# nohup python main_Basic_model.py > /dev/null 2>&1 
try:
    font_path = os.path.expanduser('venv/fonts/TIMES.TTF')
    if os.path.exists(font_path):
        fm.fontManager.addfont(font_path)
except:
    pass  # Ignore font loading errors


multiprocessing.set_start_method('spawn', force=True)

# Define paths and parameters
import os
script_dir = os.path.dirname(os.path.abspath(__file__))
base_dir = os.path.join(script_dir, "CURE_dataset_train_cut_bounding_box")
validation_dir = os.path.join(script_dir, "CURE_dataset_validation_cut_bounding_box")  # Thêm đường dẫn tới tập validation
subdirs = ["bottom/Customer", "top/Customer"]  # Chỉ có Customer folder
batch_size = 16
learning_rate = 1e-4
epochs_phase_2 = 30  # Tăng số epochs để có thể early stop
<<<<<<< HEAD
patience = 25  # Tăng patience để tránh dừng quá sớm - Số epochs chờ đợi để early stop
=======
patience = 25  # Tăng patience để tránh dừng quá sớm - Số epochs chờ đợi để early stop (tăng từ 10 lên 25)
>>>>>>> cbf6bbfd
validation_split = 0.2  # Nếu không có tập validation riêng, dùng 20% từ tập train

# Set device to GPU if available
device = torch.device("cuda" if torch.cuda.is_available() else "cpu")
print(f"Using device: {device}")

# Initialize OCR model
try:
    ocr = PaddleOCR(lang='en')
    print("✅ PaddleOCR initialized successfully")
except:
    ocr = None
    print("⚠️  PaddleOCR không khả dụng, sẽ bỏ qua OCR features")


# Initialize BERT tokenizer and model
tokenizer = BertTokenizer.from_pretrained('bert-base-uncased')
bert_model = BertModel.from_pretrained('bert-base-uncased').to(device)

# Define data augmentation transformations for training
train_transforms = transforms.Compose([
    transforms.RandomHorizontalFlip(),
    transforms.RandomVerticalFlip(),
    transforms.RandomRotation(15),
    transforms.ColorJitter(brightness=0.2, contrast=0.2, saturation=0.2, hue=0.1),
    transforms.ToTensor(),
    transforms.Normalize(mean=[0.485, 0.456, 0.406], std=[0.229, 0.224, 0.225])
])

# Define transformations for validation (no augmentation)
val_transforms = transforms.Compose([
    transforms.ToTensor(),
    transforms.Normalize(mean=[0.485, 0.456, 0.406], std=[0.229, 0.224, 0.225])
])


train_transform = A.Compose([
    A.RandomResizedCrop(height=224, width=224, scale=(0.8, 1.0)),
    A.HorizontalFlip(p=0.5),
    A.VerticalFlip(p=0.5),
    A.ShiftScaleRotate(shift_limit=0.0625, scale_limit=0.1, rotate_limit=45, p=0.5),
    
    # Các phép biến đổi màu sắc chỉ áp dụng cho ảnh RGB
    A.OneOf([
        A.ColorJitter(brightness=0.2, contrast=0.2, saturation=0.2, hue=0.1, p=0.8),
        A.RGBShift(r_shift_limit=20, g_shift_limit=20, b_shift_limit=20, p=0.8),
    ], p=1.0), # p=1.0 để đảm bảo một trong hai được chọn

    # Thêm nhiễu
    A.GaussNoise(p=0.2),

    # *** "SPARK" AUGMENTATION (Coarse Dropout / Cutout) ***
    # Xóa một vài vùng trên ảnh để buộc model học các đặc trưng toàn cục hơn
    A.CoarseDropout(max_holes=8, max_height=16, max_width=16, 
                    min_holes=1, min_height=8, min_width=8, p=0.5),

    # Chuẩn hóa và chuyển sang Tensor
    A.Normalize(mean=[0.485, 0.456, 0.406], std=[0.229, 0.224, 0.225]),
    ToTensorV2(),
], additional_targets={'contour': 'image', 'texture': 'image'}) # Áp dụng cho cả contour và texture

# Biến đổi cho tập validation (chỉ resize, chuẩn hóa và chuyển sang tensor)
val_transform = A.Compose([
    A.Resize(height=224, width=224),
    A.Normalize(mean=[0.485, 0.456, 0.406], std=[0.229, 0.224, 0.225]),
    ToTensorV2(),
], additional_targets={'contour': 'image', 'texture': 'image'})


# Define pre-trained CNN model
class CNNModel(nn.Module):
    def __init__(self, output_size=196):
        super(CNNModel, self).__init__()
        self.model = models.resnet18(pretrained=True)
        self.model.fc = nn.Linear(self.model.fc.in_features, output_size)

    def forward(self, x):
        return self.model(x)

# Define combined model for RGB, contour, texture, and imprinted text
class CombinedModel(nn.Module):
    def __init__(self):
        super(CombinedModel, self).__init__()
        self.rgb_model = CNNModel(output_size=128)
        self.contour_model = CNNModel(output_size=128)
        self.texture_model = CNNModel(output_size=128)
        self.text_model = nn.Linear(768, 128)  # 768: BERT embedding size
        self.fc = nn.Linear(128 * 4, 196)  # Combine all features for classification
        self.dropout = nn.Dropout(0.3)  # Thêm dropout để giảm overfitting

    def forward(self, rgb, contour, texture, text):
        rgb_features = self.rgb_model(rgb)
        contour_features = self.contour_model(contour)
        texture_features = self.texture_model(texture)
        text_features = self.text_model(text).squeeze(1)  # Squeeze the dimension for text features

        # Concatenate features
        combined_features = torch.cat((rgb_features, contour_features, texture_features, text_features), dim=1)
        combined_features = self.dropout(combined_features)  # Áp dụng dropout
        output = self.fc(combined_features)
        return output

# Backward compatibility alias for external references
MultimodalCNNModel = CombinedModel

# Define text embedding function using BERT
def text_to_tensor(text):
    encoded_text = tokenizer(text, padding='max_length', truncation=True, max_length=128, return_tensors='pt')
    with torch.no_grad():
        bert_output = bert_model(**{key: val.to(device) for key, val in encoded_text.items()})
    return bert_output.last_hidden_state[:, 0, :]  # Use [CLS] token's embedding

# Custom Dataset for pill images
class PillImageDataset(Dataset):
    def __init__(self, base_dir, subdirs, transform=None):
        self.images = []
        self.labels = []
        self.transform = transform
        
        for stt in range(196):  # STT ranges from 0 to 196
            for subdir in subdirs:
                dir_path = os.path.join(base_dir, str(stt), subdir)
                if not os.path.exists(dir_path):
                    continue
                for file_name in os.listdir(dir_path):
                    if file_name.endswith(".png") or file_name.endswith(".bmp"):
                        self.images.append(os.path.join(dir_path, file_name))
                        self.labels.append(stt)
        
        print(f"Loaded {len(self.images)} images from {base_dir}")
                        
    def __len__(self):
        return len(self.images)

    def __getitem__(self, idx):
        image_path = self.images[idx]
        label = self.labels[idx]
        
        try:
            # Đọc ảnh
            image = cv2.imread(image_path)
            if image is None:
                print(f"Failed to read image: {image_path}")
                # Provide a placeholder image if reading fails
                image = np.zeros((224, 224, 3), dtype=np.uint8)
            
            # Đảm bảo kích thước ảnh nhất quán
            image = cv2.resize(image, (224, 224))
            
            # 1. Trích xuất đặc trưng RGB
            rgb_image = cv2.cvtColor(image, cv2.COLOR_BGR2RGB)
            
<<<<<<< HEAD
            # Sử dụng Albumentations transform hoặc fallback
            if self.transform and hasattr(self.transform, 'additional_targets'):
                # Đây là Albumentations transform
=======
            # 2. Trích xuất đặc trưng hình dạng (shape/contour)
            # Chuyển sang ảnh xám
            gray = cv2.cvtColor(image, cv2.COLOR_BGR2GRAY)
            
            # Áp dụng GaussianBlur để giảm nhiễu trước khi phát hiện cạnh
            blurred = cv2.GaussianBlur(gray, (5, 5), 0)
            
            # Sử dụng Canny để phát hiện cạnh
            edges = cv2.Canny(blurred, 50, 150)
            
            # Tìm contours
            contours, _ = cv2.findContours(edges, cv2.RETR_EXTERNAL, cv2.CHAIN_APPROX_SIMPLE)
            
            # Tạo ảnh contour
            contour_image = np.zeros_like(image)
            cv2.drawContours(contour_image, contours, -1, (255, 255, 255), 2)
            
            # 3. Trích xuất đặc trưng texture
            # Phương pháp 1: Sử dụng bộ lọc Gabor để trích xuất texture
            # Khởi tạo kernel Gabor với các thông số khác nhau để bắt texture đa hướng
            texture_image = np.zeros_like(image)
            
            # Tạo bộ lọc Gabor với các góc khác nhau
            angles = [0, 45, 90, 135]
            for theta in angles:
                theta_rad = theta * np.pi / 180
                kernel = cv2.getGaborKernel((21, 21), 5.0, theta_rad, 10.0, 0.5, 0, ktype=cv2.CV_32F)
>>>>>>> cbf6bbfd
                
                # 2. Trích xuất đặc trưng hình dạng (shape/contour)
                gray = cv2.cvtColor(image, cv2.COLOR_BGR2GRAY)
                blurred = cv2.GaussianBlur(gray, (5, 5), 0)
                edges = cv2.Canny(blurred, 50, 150)
                contours, _ = cv2.findContours(edges, cv2.RETR_EXTERNAL, cv2.CHAIN_APPROX_SIMPLE)
                contour_image = np.zeros_like(rgb_image)
                cv2.drawContours(contour_image, contours, -1, (255, 255, 255), 2)
                
<<<<<<< HEAD
                # 3. Trích xuất đặc trưng texture
                texture_image = np.zeros_like(rgb_image)
                angles = [0, 45, 90, 135]
                for theta in angles:
                    theta_rad = theta * np.pi / 180
                    kernel = cv2.getGaborKernel((21, 21), 5.0, theta_rad, 10.0, 0.5, 0, ktype=cv2.CV_32F)
                    filtered = cv2.filter2D(gray, cv2.CV_8UC3, kernel)
                    texture_image[:,:,0] = np.maximum(texture_image[:,:,0], filtered)
                    texture_image[:,:,1] = np.maximum(texture_image[:,:,1], filtered)
                    texture_image[:,:,2] = np.maximum(texture_image[:,:,2], filtered)
                
                # Áp dụng Albumentations transform với named arguments
=======
                # Kết hợp kết quả
                texture_image[:,:,0] = np.maximum(texture_image[:,:,0], filtered)
                texture_image[:,:,1] = np.maximum(texture_image[:,:,1], filtered)
                texture_image[:,:,2] = np.maximum(texture_image[:,:,2], filtered)
            
            # Apply Albumentations transform if available
            if self.transform and hasattr(self.transform, 'additional_targets'):
                # Use Albumentations with multi-target support
>>>>>>> cbf6bbfd
                transformed = self.transform(image=rgb_image, contour=contour_image, texture=texture_image)
                rgb_tensor = transformed['image']
                contour_tensor = transformed['contour']
                texture_tensor = transformed['texture']
            else:
<<<<<<< HEAD
                # Fallback to traditional transforms
                pil_image = Image.fromarray(rgb_image)
                rgb_tensor = self.transform(pil_image) if self.transform else torch.tensor(rgb_image / 255.0, dtype=torch.float32).permute(2, 0, 1)
                
                # 2. Trích xuất đặc trưng hình dạng (shape/contour)
                gray = cv2.cvtColor(image, cv2.COLOR_BGR2GRAY)
                blurred = cv2.GaussianBlur(gray, (5, 5), 0)
                edges = cv2.Canny(blurred, 50, 150)
                contours, _ = cv2.findContours(edges, cv2.RETR_EXTERNAL, cv2.CHAIN_APPROX_SIMPLE)
                contour_image = np.zeros_like(image)
                cv2.drawContours(contour_image, contours, -1, (255, 255, 255), 2)
                contour_pil = Image.fromarray(contour_image)
                contour_tensor = self.transform(contour_pil) if self.transform else torch.tensor(contour_image / 255.0, dtype=torch.float32).permute(2, 0, 1)
                
                # 3. Trích xuất đặc trưng texture
                texture_image = np.zeros_like(image)
                angles = [0, 45, 90, 135]
                for theta in angles:
                    theta_rad = theta * np.pi / 180
                    kernel = cv2.getGaborKernel((21, 21), 5.0, theta_rad, 10.0, 0.5, 0, ktype=cv2.CV_32F)
                    filtered = cv2.filter2D(gray, cv2.CV_8UC3, kernel)
                    texture_image[:,:,0] = np.maximum(texture_image[:,:,0], filtered)
                    texture_image[:,:,1] = np.maximum(texture_image[:,:,1], filtered)
                    texture_image[:,:,2] = np.maximum(texture_image[:,:,2], filtered)
                
                texture_pil = Image.fromarray(texture_image)
                texture_tensor = self.transform(texture_pil) if self.transform else torch.tensor(texture_image / 255.0, dtype=torch.float32).permute(2, 0, 1)
=======
                # Use PIL/torchvision transforms (backward compatibility)
                pil_rgb = Image.fromarray(rgb_image)
                pil_contour = Image.fromarray(contour_image)
                pil_texture = Image.fromarray(texture_image)
                
                rgb_tensor = self.transform(pil_rgb) if self.transform else torch.tensor(rgb_image / 255.0, dtype=torch.float32).permute(2, 0, 1)
                contour_tensor = self.transform(pil_contour) if self.transform else torch.tensor(contour_image / 255.0, dtype=torch.float32).permute(2, 0, 1)
                texture_tensor = self.transform(pil_texture) if self.transform else torch.tensor(texture_image / 255.0, dtype=torch.float32).permute(2, 0, 1)
>>>>>>> cbf6bbfd
            
            # 4. Trích xuất text thông qua OCR
            try:
                if ocr is not None:
                    ocr_result = ocr.ocr(image_path, cls=True)
                    imprinted_text = ' '.join([line[1][0] for line in ocr_result[0]]) if ocr_result and ocr_result[0] else ""
                else:
                    imprinted_text = ""
            except Exception as e:
                print(f"OCR error on {image_path}: {e}")
                imprinted_text = ""
                
            text_tensor = text_to_tensor(imprinted_text)
            
            return rgb_tensor, contour_tensor, texture_tensor, text_tensor, label
            
        except Exception as e:
            print(f"Error processing {image_path}: {e}")
            # Return default values if processing fails
            default_tensor = torch.zeros((3, 224, 224), dtype=torch.float32)
            default_text = text_to_tensor("")
            return default_tensor, default_tensor, default_tensor, default_text, label

# Define custom loss function with label smoothing
class LabelSmoothingCrossEntropy(nn.Module):
    def __init__(self, smoothing=0.1):
        super(LabelSmoothingCrossEntropy, self).__init__()
        self.smoothing = smoothing

    def forward(self, pred, target):
        log_prob = nn.functional.log_softmax(pred, dim=-1)
        weight = pred.new_ones(pred.size()) * self.smoothing / (pred.size(-1) - 1.)
        weight.scatter_(-1, target.unsqueeze(-1), (1. - self.smoothing))
        return torch.mean(torch.sum(-weight * log_prob, dim=-1))

# Modified evaluation function to calculate mAP more efficiently
# Modified evaluation function to calculate mAP more efficiently
def evaluate_model(model, dataloader, criterion, device):
    model.eval()
    correct = 0
    total = 0
    val_loss = 0.0
    all_preds = []
    all_labels = []
    all_scores = []  # Store softmax probabilities
    
    with torch.no_grad():
        for rgb, contour, texture, text, labels in dataloader:
            rgb, contour, texture, text, labels = rgb.to(device), contour.to(device), texture.to(device), text.to(device), labels.to(device)
            
            outputs = model(rgb, contour, texture, text)
            loss = criterion(outputs, labels)
            val_loss += loss.item()
            
            # Calculate softmax probabilities
            scores = torch.softmax(outputs, dim=1)
            
            _, predicted = torch.max(outputs, 1)
            total += labels.size(0)
            correct += (predicted == labels).sum().item()
            
            all_preds.extend(predicted.cpu().numpy())
            all_labels.extend(labels.cpu().numpy())
            all_scores.append(scores.cpu().numpy())  # No need for detach() here because we're using torch.no_grad()
    
    # Combine scores from all batches
    all_scores = np.vstack(all_scores)
    
    # Calculate basic metrics
    accuracy = correct / total
    precision, recall, f1, _ = precision_recall_fscore_support(all_labels, all_preds, average='weighted')
    
    # Calculate mAP
    try:
        # Convert labels to one-hot format
        num_classes = 196
        one_hot_labels = np.zeros((len(all_labels), num_classes))
        for i, label in enumerate(all_labels):
            if 0 <= label < num_classes:
                one_hot_labels[i, label] = 1
        
        # Ensure dimensions match
        if all_scores.shape[1] != num_classes:
            temp_scores = np.zeros((all_scores.shape[0], num_classes))
            min_classes = min(all_scores.shape[1], num_classes)
            temp_scores[:, :min_classes] = all_scores[:, :min_classes]
            all_scores = temp_scores
        
        # Calculate per-class mAP and weighted average
        mAP_per_class = []
        class_support = []
        
        for i in range(num_classes):
            if np.sum(one_hot_labels[:, i]) > 0:
                ap = average_precision_score(one_hot_labels[:, i], all_scores[:, i])
                support = np.sum(one_hot_labels[:, i])
                mAP_per_class.append(ap)
                class_support.append(support)
        
        mAP = np.average(mAP_per_class, weights=class_support) if mAP_per_class else 0.0
    except Exception as e:
        print(f"Error in mAP calculation: {e}")
        mAP = 0.0
    
    metrics = {
        'accuracy': accuracy,
        'precision': precision,
        'recall': recall,
        'f1': f1,
        'mAP': mAP,
        'loss': val_loss / len(dataloader)
    }
    
    model.train()
    return metrics
# Training loop with validation and early stopping - Modified to save model with best mAP
def train_model(train_loader, val_loader, model, optimizer, scheduler, criterion, epochs, patience, save_dir, disable_early_stopping=False):
    os.makedirs(save_dir, exist_ok=True)
    
    model.train()
    best_val_map = 0.0
    best_model_wts = None
    best_epoch = 0
    early_stop_counter = 0
    converged = False
    
    # Improved early stopping criteria
<<<<<<< HEAD
    min_improvement = 0.00001  # Giảm threshold để dễ dàng cải thiện hơn
    patience_buffer = 5  # Additional buffer epochs before stopping
=======
    min_improvement = 0.0001  # Giảm ngưỡng cải thiện tối thiểu từ 0.001 xuống 0.0001
    patience_buffer = 5  # Tăng buffer epochs từ 2 lên 5
>>>>>>> cbf6bbfd
    
    # Dictionaries to store metrics
    train_metrics_history = {
        'loss': [],
        'accuracy': [],
        'mAP': []  # Added mAP tracking for training set
    }
    
    val_metrics_history = {
        'loss': [],
        'accuracy': [],
        'precision': [],
        'recall': [],
        'f1': [],
        'mAP': []
    }
    
    # Learning rate history
    lr_history = []
    
    # Start timer for training
    start_time = time.time()
    
    for epoch in range(epochs):
        epoch_start_time = time.time()
        
        # Training phase
        model.train()
        correct, total, epoch_loss = 0, 0, 0.0
        all_train_preds = []
        all_train_labels = []
        all_train_scores = []
        batch_times = []
        
        for batch_idx, (rgb, contour, texture, text, labels) in enumerate(train_loader):
            batch_start = time.time()
            
            rgb, contour, texture, text, labels = rgb.to(device), contour.to(device), texture.to(device), text.to(device), labels.to(device)
            
            optimizer.zero_grad()
            outputs = model(rgb, contour, texture, text)
            loss = criterion(outputs, labels)
            loss.backward()
            optimizer.step()
            
            scores = torch.softmax(outputs, dim=1)
            _, predicted = torch.max(outputs, 1)
            
            # Collect data for mAP calculation
            all_train_preds.extend(predicted.cpu().numpy())
            all_train_labels.extend(labels.cpu().numpy())
            all_train_scores.append(scores.detach().cpu().numpy())
            
            correct += (predicted == labels).sum().item()
            total += labels.size(0)
            epoch_loss += loss.item()
            
            batch_end = time.time()
            batch_time = batch_end - batch_start
            batch_times.append(batch_time)
            
            # Print batch progress every 10 batches
            if (batch_idx + 1) % 10 == 0:
                print(f"  Batch {batch_idx + 1}/{len(train_loader)}, "
                      f"Loss: {loss.item():.4f}, "
                      f"Time: {batch_time:.2f}s, "
                      f"Samples/sec: {len(labels)/batch_time:.1f}")
        
        # Calculate training metrics
        train_accuracy = correct / total
        train_loss = epoch_loss / len(train_loader)
        
        # Calculate training mAP
        try:
            all_train_scores = np.vstack(all_train_scores)
            # Convert labels to one-hot for mAP calculation
            num_classes = 196
            train_one_hot_labels = np.zeros((len(all_train_labels), num_classes))
            for i, label in enumerate(all_train_labels):
                if 0 <= label < num_classes:
                    train_one_hot_labels[i, label] = 1
            
            # Calculate per-class mAP and weighted average
            train_mAP_per_class = []
            train_class_support = []
            
            for i in range(num_classes):
                if np.sum(train_one_hot_labels[:, i]) > 0:
                    ap = average_precision_score(train_one_hot_labels[:, i], all_train_scores[:, i])
                    support = np.sum(train_one_hot_labels[:, i])
                    train_mAP_per_class.append(ap)
                    train_class_support.append(support)
            
            train_mAP = np.average(train_mAP_per_class, weights=train_class_support) if train_mAP_per_class else 0.0
        except Exception as e:
            print(f"Error calculating training mAP: {e}")
            train_mAP = 0.0
        
        # Store training metrics
        train_metrics_history['loss'].append(train_loss)
        train_metrics_history['accuracy'].append(train_accuracy)
        train_metrics_history['mAP'].append(train_mAP)
        
        # Validation phase
        val_metrics = evaluate_model(model, val_loader, criterion, device)
        
        # Store validation metrics
        for key, value in val_metrics.items():
            val_metrics_history[key].append(value)
        
        # Store current learning rate
        current_lr = optimizer.param_groups[0]['lr']
        lr_history.append(current_lr)
        
        # Update learning rate based on validation mAP
        scheduler.step(val_metrics['mAP'])
        
        # Calculate epoch time
        epoch_time = time.time() - epoch_start_time
        avg_batch_time = np.mean(batch_times) if batch_times else 0
        
        # Print progress với thông tin chi tiết hơn
        print(f"Epoch [{epoch+1}/{epochs}] completed in {epoch_time:.2f}s (avg batch: {avg_batch_time:.2f}s)")
        print(f"  Train Loss: {train_loss:.4f}, Train Accuracy: {train_accuracy:.4f}, Train mAP: {train_mAP:.4f}")
        print(f"  Val Loss: {val_metrics['loss']:.4f}, Val Accuracy: {val_metrics['accuracy']:.4f}, Val mAP: {val_metrics['mAP']:.4f}")
        print(f"  Learning rate: {current_lr}")
        print(f"  🎯 TRAINING PROGRESS: {epoch+1}/{epochs} epochs - Will continue to completion!")
        
        # Check if this is the best model by mAP (with improved criteria)
        improvement = val_metrics['mAP'] - best_val_map
        if improvement > min_improvement:
            best_val_map = val_metrics['mAP']
            best_model_wts = model.state_dict().copy()  # Ensure we make a copy
            best_epoch = epoch
            early_stop_counter = 0
            converged = True
            
            # Ensure save directory exists
            os.makedirs(save_dir, exist_ok=True)
            
            # Save the best model with comprehensive checkpoint
            best_model_path = os.path.join(save_dir, 'best_model.pth')
            checkpoint_data = {
                'epoch': epoch,
                'model_state_dict': model.state_dict(),
                'optimizer_state_dict': optimizer.state_dict(),
                'scheduler_state_dict': scheduler.state_dict(),
                'val_mAP': val_metrics['mAP'],
                'val_accuracy': val_metrics['accuracy'],
                'train_mAP': train_mAP,
                'train_accuracy': train_accuracy,
                'val_precision': val_metrics['precision'],
                'val_recall': val_metrics['recall'],
                'val_f1': val_metrics['f1'],
                'best_val_mAP': best_val_map,
                'improvement': improvement,
                'model_architecture': str(model),
                'training_config': {
                    'epochs': epochs,
                    'patience': patience,
                    'batch_size': batch_size,
                    'learning_rate': learning_rate
                }
            }
            
            try:
                torch.save(checkpoint_data, best_model_path)
                print(f"  ✅ Saved new best model with mAP: {best_val_map:.4f} (improvement: +{improvement:.4f})")
                
                # Verify the saved model can be loaded
                test_load = torch.load(best_model_path, map_location='cpu')
                if 'model_state_dict' in test_load:
                    print(f"  ✅ Model checkpoint verified successfully")
                else:
                    print(f"  ⚠️  Warning: Model checkpoint missing model_state_dict")
                    
            except Exception as e:
                print(f"  ❌ Error saving model checkpoint: {e}")
                # Try to save to backup location
                backup_path = os.path.join(save_dir, f'best_model_backup_epoch_{epoch+1}.pth')
                torch.save(checkpoint_data, backup_path)
                print(f"  💾 Saved backup checkpoint to: {backup_path}")
        else:
            early_stop_counter += 1
            print(f"  No significant improvement (change: {improvement:.6f}, threshold: {min_improvement:.6f})")
            print(f"  Early stop counter: {early_stop_counter}/{patience + patience_buffer}")
        
        # Save checkpoint at regular intervals with improved error handling
        if (epoch + 1) % 5 == 0 or epoch == epochs - 1:
            checkpoint_path = os.path.join(save_dir, f'checkpoint_epoch_{epoch+1}.pth')
            checkpoint_data = {
                'epoch': epoch,
                'model_state_dict': model.state_dict(),
                'optimizer_state_dict': optimizer.state_dict(),
                'scheduler_state_dict': scheduler.state_dict(),
                'train_history': train_metrics_history,
                'val_history': val_metrics_history,
                'current_val_mAP': val_metrics['mAP'],
                'current_val_accuracy': val_metrics['accuracy'],
                'best_val_mAP_so_far': best_val_map,
                'early_stop_counter': early_stop_counter
            }
            
            try:
                torch.save(checkpoint_data, checkpoint_path)
                print(f"  ✅ Checkpoint saved at epoch {epoch+1}: {checkpoint_path}")
                
                # Verify checkpoint integrity
                test_load = torch.load(checkpoint_path, map_location='cpu')
                if 'model_state_dict' not in test_load:
                    print(f"  ⚠️  Warning: Checkpoint missing model_state_dict!")
                    
            except Exception as e:
                print(f"  ❌ Error saving checkpoint: {e}")
                # Continue training even if checkpoint fails
        
        # Save epoch-wise metrics to text file
        with open(os.path.join(save_dir, f'epoch_{epoch+1}_metrics.txt'), 'w') as f:
            f.write(f"Epoch: {epoch+1}\n")
            f.write(f"Training Loss: {train_loss:.6f}\n")
            f.write(f"Training Accuracy: {train_accuracy:.6f}\n")
            f.write(f"Training mAP: {train_mAP:.6f}\n")
            f.write(f"Validation Loss: {val_metrics['loss']:.6f}\n")
            f.write(f"Validation Accuracy: {val_metrics['accuracy']:.6f}\n")
            f.write(f"Validation mAP: {val_metrics['mAP']:.6f}\n")
            f.write(f"Validation Precision: {val_metrics['precision']:.6f}\n")
            f.write(f"Validation Recall: {val_metrics['recall']:.6f}\n")
            f.write(f"Validation F1: {val_metrics['f1']:.6f}\n")
            f.write(f"Learning Rate: {current_lr}\n")
            f.write(f"Epoch Time: {epoch_time:.2f} seconds\n")
        
        # Early stopping HOÀN TOÀN DISABLED - Model sẽ chạy hết tất cả epochs
        # Giáo sư khuyến nghị: Để model học đủ 30 epochs không bị gián đoạn
        effective_patience = patience + patience_buffer
<<<<<<< HEAD
        min_training_epochs = 15
        
        # COMMENT OUT TẤT CẢ EARLY STOPPING LOGIC
        print(f"� Training epoch {epoch+1}/{epochs} completed (Early stopping DISABLED)")
        print(f"   Current mAP: {val_metrics['mAP']:.4f}, Best mAP so far: {best_val_map:.4f}")
        
        # Chỉ để thông báo, không break
=======
        
        # OPTION 1: Tắt early stopping để chạy đủ 30 epochs (DISABLED by default - uncomment to disable early stopping)
        # pass  # Tắt early stopping hoàn toàn - model sẽ chạy đủ số epochs được cấu hình
        
        # OPTION 2: Giữ early stopping nhưng với patience cao hơn (ACTIVE)
>>>>>>> cbf6bbfd
        if early_stop_counter >= effective_patience:
            print(f"ℹ️  Note: Would have stopped here with early stopping (patience reached)")
        
        # KHÔNG CÓ BREAK STATEMENT - Model sẽ tiếp tục training
    
    # Calculate total training time
    total_time = time.time() - start_time
    hours, remainder = divmod(total_time, 3600)
    minutes, seconds = divmod(remainder, 60)
    
    # Final checkpoint validation and summary
    print(f"\n🔍 Final Model Checkpoint Validation:")
    best_model_path = os.path.join(save_dir, 'best_model.pth')
    
    if os.path.exists(best_model_path):
        try:
            checkpoint = torch.load(best_model_path, map_location='cpu')
            required_keys = ['model_state_dict', 'optimizer_state_dict', 'val_mAP', 'epoch']
            missing_keys = [key for key in required_keys if key not in checkpoint]
            
            if not missing_keys:
                print(f"  ✅ Best model checkpoint is valid and complete")
                print(f"  📊 Contains model from epoch {checkpoint['epoch']+1} with mAP {checkpoint['val_mAP']:.4f}")
                
                # Test model loading
                test_model = CombinedModel()
                test_model.load_state_dict(checkpoint['model_state_dict'])
                print(f"  ✅ Model state dict loads successfully")
                
            else:
                print(f"  ❌ Checkpoint missing required keys: {missing_keys}")
                
        except Exception as e:
            print(f"  ❌ Error validating checkpoint: {e}")
    else:
        print(f"  ❌ No best model checkpoint found at {best_model_path}")
        
    # Save final training summary - Updated to reflect disabled early stopping
    training_summary = {
        'completed_epochs': epoch + 1,
        'configured_epochs': epochs,
        'best_epoch': best_epoch + 1,
        'best_val_mAP': best_val_map,
        'early_stopped': False,  # EARLY STOPPING DISABLED
        'final_early_stop_counter': early_stop_counter,
        'effective_patience': effective_patience,
        'min_improvement_threshold': min_improvement,
        'converged': converged,
        'training_time_seconds': total_time,
        'training_completed': True,  # Always true since early stopping disabled
        'early_stopping_disabled': True,  # Flag to indicate early stopping was disabled
        'checkpoints_saved': {
            'best_model': os.path.exists(best_model_path),
            'best_model_path': best_model_path
        }
    }
    
    summary_path = os.path.join(save_dir, 'training_summary.json')
    with open(summary_path, 'w') as f:
        json.dump(training_summary, f, indent=2)
    print(f"  📋 Training summary saved to: {summary_path}")

    # Print summary
    print(f"Training completed in {int(hours)}h {int(minutes)}m {seconds:.2f}s")
    print(f"Best validation mAP: {best_val_map:.4f} achieved at epoch {best_epoch+1}")
    
    # Save format summary
    with open(os.path.join(save_dir, 'training_summary.txt'), 'w') as f:
        f.write("===== Training Summary=====\n\n")
        
        # Dataset statistics
        f.write("Dataset Information:\n")
        f.write(f"- Training samples: {len(train_loader.dataset)}\n")
        f.write(f"- Validation samples: {len(val_loader.dataset)}\n")
        f.write(f"- Batch size: {train_loader.batch_size}\n\n")
        
        # Model architecture (simplified)
        f.write("Model Architecture:\n")
        f.write("- Combined model with ResNet-18 backbone for RGB, contour, and texture features\n")
        f.write("- BERT text embeddings for imprinted text\n")
        f.write("- 196 output classes\n\n")
        
        # Training parameters
        f.write("Training Parameters:\n")
        f.write(f"- Initial learning rate: {learning_rate}\n")
        f.write(f"- Optimizer: Adam with weight decay {optimizer.param_groups[0]['weight_decay']}\n")
        f.write(f"- Scheduler: ReduceLROnPlateau (factor={scheduler.factor}, patience={scheduler.patience})\n")
        f.write(f"- Early stopping patience: {patience}\n")
        f.write(f"- Total epochs configured: {epochs}\n")
        f.write(f"- Actual epochs run: {epoch+1}\n\n")
        
        # Convergence and early stopping
        f.write("Convergence Information:\n")
        if converged:
            f.write(f"- Model converged at epoch {best_epoch+1}\n")
        else:
            f.write("- Model did not converge within the configured epochs\n")
            
        if early_stop_counter >= effective_patience:
            f.write(f"- Early stopping triggered at epoch {epoch+1}\n")
            f.write(f"- No improvement for {early_stop_counter} consecutive epochs\n")
            f.write(f"- Effective patience used: {effective_patience} (base: {patience} + buffer: {patience_buffer})\n")
        else:
            f.write("- Early stopping not triggered\n")
            f.write(f"- Final early stop counter: {early_stop_counter}/{effective_patience}\n")
        
        # Best performance
        f.write("Best Model Performance:\n")
        f.write(f"- Best validation mAP: {best_val_map:.6f} (Epoch {best_epoch+1})\n")
        if best_epoch < len(val_metrics_history['accuracy']):
            f.write(f"- Corresponding validation accuracy: {val_metrics_history['accuracy'][best_epoch]:.6f}\n")
            f.write(f"- Corresponding validation precision: {val_metrics_history['precision'][best_epoch]:.6f}\n")
            f.write(f"- Corresponding validation recall: {val_metrics_history['recall'][best_epoch]:.6f}\n")
            f.write(f"- Corresponding validation F1 score: {val_metrics_history['f1'][best_epoch]:.6f}\n")
        
        if best_epoch < len(train_metrics_history['accuracy']):
            f.write(f"- Corresponding training accuracy: {train_metrics_history['accuracy'][best_epoch]:.6f}\n")
            f.write(f"- Corresponding training mAP: {train_metrics_history['mAP'][best_epoch]:.6f}\n\n")
        
        # Training time
        f.write("Training Time:\n")
        f.write(f"- Total training time: {int(hours)}h {int(minutes)}m {seconds:.2f}s\n")
        if epoch > 0:
            f.write(f"- Average time per epoch: {total_time / (epoch+1):.2f} seconds\n\n")
    
    # Plot and save metrics
    plot_and_save_metrics(train_metrics_history, val_metrics_history, save_dir)
    
    # Plot learning rate over epochs
    plt.figure(figsize=(8, 6))
    plt.rcParams['font.family'] = 'Times New Roman'
    plt.rcParams['font.size'] = 10
    plt.plot(range(1, len(lr_history) + 1), lr_history, 'b-', marker='o', markevery=max(1, len(lr_history)//10))
    plt.xlabel('Epoch')
    plt.ylabel('Learning Rate')
    plt.title('Learning Rate Schedule')
    plt.yscale('log')  # Use log scale for better visualization
    plt.grid(True, linestyle='--', alpha=0.7)
    plt.tight_layout()
    plt.savefig(os.path.join(save_dir, 'learning_rate.png'), dpi=300, bbox_inches='tight')
    plt.savefig(os.path.join(save_dir, 'learning_rate.pdf'), bbox_inches='tight')  # PDF for publications
    plt.close()
    
    # Create a combined dashboard for all metrics
    plt.figure(figsize=(16, 12))
    plt.rcParams['font.family'] = 'Times New Roman'
    plt.rcParams['font.size'] = 10
    
    # Loss subplot
    plt.subplot(2, 2, 1)
    plt.plot(train_metrics_history['loss'], 'b-', marker='o', markevery=max(1, len(train_metrics_history['loss'])//10), label='Training')
    plt.plot(val_metrics_history['loss'], 'r--', marker='s', markevery=max(1, len(val_metrics_history['loss'])//10), label='Validation')
    plt.axvline(x=best_epoch, color='g', linestyle=':', alpha=0.7, label='Best Model')
    plt.xlabel('Epoch')
    plt.ylabel('Loss')
    plt.title('Loss Curves')
    plt.legend()
    plt.grid(True, linestyle='--', alpha=0.7)
    
    # Accuracy subplot
    plt.subplot(2, 2, 2)
    plt.plot(train_metrics_history['accuracy'], 'b-', marker='o', markevery=max(1, len(train_metrics_history['accuracy'])//10), label='Training')
    plt.plot(val_metrics_history['accuracy'], 'r--', marker='s', markevery=max(1, len(val_metrics_history['accuracy'])//10), label='Validation')
    plt.axvline(x=best_epoch, color='g', linestyle=':', alpha=0.7, label='Best Model')
    plt.xlabel('Epoch')
    plt.ylabel('Accuracy')
    plt.title('Accuracy Curves')
    plt.legend()
    plt.grid(True, linestyle='--', alpha=0.7)
    
    # mAP subplot
    plt.subplot(2, 2, 3)
    plt.plot(train_metrics_history['mAP'], 'b-', marker='o', markevery=max(1, len(train_metrics_history['mAP'])//10), label='Training')
    plt.plot(val_metrics_history['mAP'], 'r--', marker='s', markevery=max(1, len(val_metrics_history['mAP'])//10), label='Validation')
    plt.axvline(x=best_epoch, color='g', linestyle=':', alpha=0.7, label='Best Model')
    plt.xlabel('Epoch')
    plt.ylabel('mAP')
    plt.title('Mean Average Precision (mAP)')
    plt.legend()
    plt.grid(True, linestyle='--', alpha=0.7)
    
    # Precision/Recall/F1 subplot
    plt.subplot(2, 2, 4)
    plt.plot(val_metrics_history['precision'], 'g-', marker='o', markevery=max(1, len(val_metrics_history['precision'])//10), label='Precision')
    plt.plot(val_metrics_history['recall'], 'm--', marker='s', markevery=max(1, len(val_metrics_history['recall'])//10), label='Recall')
    plt.plot(val_metrics_history['f1'], 'c-.', marker='^', markevery=max(1, len(val_metrics_history['f1'])//10), label='F1 Score')
    plt.axvline(x=best_epoch, color='g', linestyle=':', alpha=0.7, label='Best Model')
    plt.xlabel('Epoch')
    plt.ylabel('Score')
    plt.title('Validation Performance Metrics')
    plt.legend()
    plt.grid(True, linestyle='--', alpha=0.7)
    
    plt.suptitle('Combined Pill Classification Model Training Metrics', fontsize=14)
    plt.tight_layout(rect=[0, 0, 1, 0.97])  # Adjust for suptitle
    plt.savefig(os.path.join(save_dir, 'combined_metrics_dashboard.png'), dpi=300, bbox_inches='tight')
    plt.savefig(os.path.join(save_dir, 'combined_metrics_dashboard.pdf'), bbox_inches='tight')  # PDF for publications
    plt.close()
    
    # Save training history as JSON - Updated
    history = {
        'train': train_metrics_history,
        'val': val_metrics_history,
        'best_epoch': best_epoch,
        'best_mAP': best_val_map,
        'training_time': total_time,
        'early_stopped': False,  # DISABLED
        'converged': converged,
        'learning_rate_history': lr_history,
        'total_epochs_completed': epoch + 1,
        'early_stopping_disabled': True
    }
    
    with open(os.path.join(save_dir, 'training_history.json'), 'w') as f:
        json.dump(history, f, indent=2)
    
    # Load best model weights
    model.load_state_dict(best_model_wts)
    return model, history

# Function to plot and save metrics
def plot_and_save_metrics(train_metrics, val_metrics, save_dir):
    os.makedirs(save_dir, exist_ok=True)
    
    # Set for all plots
    plt.rcParams.update({
        'font.family': 'Times New Roman',  # preferred font
        'font.size': 10,                   # Base font size
        'axes.titlesize': 12,              # Title font size
        'axes.labelsize': 11,              # Axis label size
        'xtick.labelsize': 10,             # X-axis tick label size
        'ytick.labelsize': 10,             # Y-axis tick label size
        'legend.fontsize': 10,             # Legend font size
        'figure.titlesize': 14,            # Figure title size
        'figure.dpi': 600,                 # High resolution for publication
        'savefig.dpi': 600,                # High resolution for saving
    })
    
    # Find best epoch based on validation mAP
    best_epoch = np.argmax(val_metrics['mAP']) if val_metrics['mAP'] else 0
    
    # Plot loss - Train and Validation on the same graph
    plt.figure(figsize=(8, 6))
    plt.plot(train_metrics['loss'], 'b-', marker='o', 
             markevery=max(1, len(train_metrics['loss'])//10), 
             linewidth=1.5, label='Training Loss')
    plt.plot(val_metrics['loss'], 'r--', marker='s', 
             markevery=max(1, len(val_metrics['loss'])//10), 
             linewidth=1.5, label='Validation Loss')
    
    # Mark the best epoch
    plt.axvline(x=best_epoch, color='g', linestyle=':', alpha=0.7, label='Best Model')
    
    plt.xlabel('Epoch')
    plt.ylabel('Loss')
    plt.title('Training and Validation Loss')
    plt.legend(loc='upper right', frameon=True, framealpha=0.8)
    plt.grid(True, linestyle='--', alpha=0.7)
    plt.tight_layout()
    plt.savefig(os.path.join(save_dir, 'loss_plot.png'), bbox_inches='tight')
    plt.savefig(os.path.join(save_dir, 'loss_plot.pdf'), bbox_inches='tight')  # PDF for publications
    plt.close()
    
    # Plot accuracy - Train and Validation on the same graph
    plt.figure(figsize=(8, 6))
    plt.plot(train_metrics['accuracy'], 'b-', marker='o', 
             markevery=max(1, len(train_metrics['accuracy'])//10), 
             linewidth=1.5, label='Training Accuracy')
    plt.plot(val_metrics['accuracy'], 'r--', marker='s', 
             markevery=max(1, len(val_metrics['accuracy'])//10), 
             linewidth=1.5, label='Validation Accuracy')
    
    # Mark the best epoch
    plt.axvline(x=best_epoch, color='g', linestyle=':', alpha=0.7, label='Best Model')
    
    plt.xlabel('Epoch')
    plt.ylabel('Accuracy')
    plt.title('Training and Validation Accuracy')
    plt.legend(loc='lower right', frameon=True, framealpha=0.8)
    plt.grid(True, linestyle='--', alpha=0.7)
    plt.tight_layout()
    plt.savefig(os.path.join(save_dir, 'accuracy_plot.png'), bbox_inches='tight')
    plt.savefig(os.path.join(save_dir, 'accuracy_plot.pdf'), bbox_inches='tight')  # PDF for publications
    plt.close()
    
    # Plot mAP - Train and Validation on the same graph
    plt.figure(figsize=(8, 6))
    if 'mAP' in train_metrics:
        plt.plot(train_metrics['mAP'], 'b-', marker='o', 
                 markevery=max(1, len(train_metrics['mAP'])//10), 
                 linewidth=1.5, label='Training mAP')
    plt.plot(val_metrics['mAP'], 'r--', marker='s', 
             markevery=max(1, len(val_metrics['mAP'])//10), 
             linewidth=1.5, label='Validation mAP')
    
    # Mark the best epoch
    plt.axvline(x=best_epoch, color='g', linestyle=':', alpha=0.7, label='Best Model')
    
    # Add annotation for best mAP value
    if val_metrics['mAP']:
        best_map = val_metrics['mAP'][best_epoch]
        plt.annotate(f'Best mAP: {best_map:.4f}',
                     xy=(best_epoch, best_map),
                     xytext=(best_epoch + 0.5, best_map),
                     arrowprops=dict(facecolor='black', shrink=0.05, width=1, headwidth=8),
                     fontsize=9,
                     bbox=dict(boxstyle="round,pad=0.3", fc="white", ec="black", alpha=0.8))
    
    plt.xlabel('Epoch')
    plt.ylabel('Mean Average Precision (mAP)')
    plt.title('Training and Validation mAP')
    plt.legend(loc='lower right', frameon=True, framealpha=0.8)
    plt.grid(True, linestyle='--', alpha=0.7)
    plt.tight_layout()
    plt.savefig(os.path.join(save_dir, 'map_plot.png'), bbox_inches='tight')
    plt.savefig(os.path.join(save_dir, 'map_plot.pdf'), bbox_inches='tight')  # PDF for publications
    plt.close()
    
    # Plot F1, Precision, Recall for Validation on the same graph
    plt.figure(figsize=(8, 6))
    plt.plot(val_metrics['precision'], 'g-', marker='o', 
             markevery=max(1, len(val_metrics['precision'])//10), 
             linewidth=1.5, label='Precision')
    plt.plot(val_metrics['recall'], 'm--', marker='s', 
             markevery=max(1, len(val_metrics['recall'])//10), 
             linewidth=1.5, label='Recall')
    plt.plot(val_metrics['f1'], 'c-.', marker='^', 
             markevery=max(1, len(val_metrics['f1'])//10), 
             linewidth=1.5, label='F1 Score')
    
    # Mark the best epoch
    plt.axvline(x=best_epoch, color='g', linestyle=':', alpha=0.7, label='Best Model')
    
    plt.xlabel('Epoch')
    plt.ylabel('Score')
    plt.title('Validation Performance Metrics')
    plt.legend(loc='lower right', frameon=True, framealpha=0.8)
    plt.grid(True, linestyle='--', alpha=0.7)
    plt.tight_layout()
    plt.savefig(os.path.join(save_dir, 'metrics_plot.png'), bbox_inches='tight')
    plt.savefig(os.path.join(save_dir, 'metrics_plot.pdf'), bbox_inches='tight')  # PDF for publications
    plt.close()
    
    # Reset matplotlib parameters to defaults
    plt.rcParams.update(plt.rcParamsDefault)

# Class TransformSubset for applying transforms to split datasets
class TransformSubset(Dataset):
    def __init__(self, subset, transform=None):
        self.subset = subset
        self.transform = transform
        
    def __getitem__(self, idx):
        try:
            rgb, contour, texture, text, label = self.subset[idx]
            if self.transform:
                # Chuyển tensor sang numpy và sau đó thành PIL Image để áp dụng transform
                # Xử lý trường hợp rgb có thể là tensor hoặc numpy array
                if isinstance(rgb, torch.Tensor):
                    pil_rgb = Image.fromarray((rgb.numpy().transpose(1, 2, 0) * 255).astype(np.uint8))
                    pil_contour = Image.fromarray((contour.numpy().transpose(1, 2, 0) * 255).astype(np.uint8))
                    pil_texture = Image.fromarray((texture.numpy().transpose(1, 2, 0) * 255).astype(np.uint8))
                else:
                    # Giả sử rgb đã là numpy array với kênh màu cuối cùng (H, W, C)
                    pil_rgb = Image.fromarray(rgb)
                    pil_contour = Image.fromarray(contour)
                    pil_texture = Image.fromarray(texture)
                
                rgb = self.transform(pil_rgb)
                contour = self.transform(pil_contour)
                texture = self.transform(pil_texture)
            
            return rgb, contour, texture, text, label
        except Exception as e:
            print(f"Error in TransformSubset.__getitem__: {e}")
            # Trả về giá trị mặc định trong trường hợp lỗi
            default_tensor = torch.zeros((3, 224, 224), dtype=torch.float32)
            default_text = torch.zeros((768,), dtype=torch.float32)
            return default_tensor, default_tensor, default_tensor, default_text, 0
    
    def __len__(self):
        return len(self.subset)

# Function to create data loaders
def create_data_loaders(base_dir, validation_dir, subdirs, train_transform, val_transform, batch_size, validation_split, use_separate_val):
    if use_separate_val:
        print(f"Using separate validation directory: {validation_dir}")
        # Load training dataset
        train_dataset = PillImageDataset(base_dir, subdirs, transform=train_transform)
        # Sử dụng num_workers=0 để tránh vấn đề CUDA IPC
        train_loader = DataLoader(train_dataset, batch_size=batch_size, shuffle=True, num_workers=0)
        
        # Load validation dataset
        val_dataset = PillImageDataset(validation_dir, subdirs, transform=val_transform)
        val_loader = DataLoader(val_dataset, batch_size=batch_size, shuffle=False, num_workers=0)
    else:
        print(f"No validation directory found. Splitting training data with ratio {validation_split}")
        # Load and split the dataset
        full_dataset = PillImageDataset(base_dir, subdirs, transform=None)
        
        # Calculate split sizes
        train_size = int((1 - validation_split) * len(full_dataset))
        val_size = len(full_dataset) - train_size
        
        # Split the dataset
        generator = torch.Generator().manual_seed(42)  # Đặt seed để có thể tái tạo
        train_subset, val_subset = random_split(full_dataset, [train_size, val_size], generator=generator)
        
        # Áp dụng transform cho từng subset
        train_dataset = TransformSubset(train_subset, train_transform)
        val_dataset = TransformSubset(val_subset, val_transform)
        
        # Sử dụng num_workers=0 để tránh vấn đề CUDA IPC
        train_loader = DataLoader(train_dataset, batch_size=batch_size, shuffle=True, num_workers=0)
        val_loader = DataLoader(val_dataset, batch_size=batch_size, shuffle=False, num_workers=0)
    
    return train_loader, val_loader

# Main script
if __name__ == '__main__':
    # Parse command line arguments
    parser = argparse.ArgumentParser(description='Smart Pill Recognition Training')
    parser.add_argument('--epochs', type=int, default=30, help='Number of training epochs')
    parser.add_argument('--batch_size', type=int, default=16, help='Batch size for training')
    parser.add_argument('--learning_rate', type=float, default=1e-4, help='Learning rate')
    parser.add_argument('--save_dir', type=str, default=None, help='Directory to save results')
    parser.add_argument('--patience', type=int, default=25, help='Early stopping patience')
    parser.add_argument('--disable_early_stopping', action='store_true', help='Disable early stopping completely')
    
    args = parser.parse_args()
    
    # Override default values with command line arguments
    epochs_phase_2 = args.epochs
    batch_size = args.batch_size if hasattr(args, 'batch_size') else batch_size
    learning_rate = args.learning_rate if hasattr(args, 'learning_rate') else learning_rate
    patience = args.patience if hasattr(args, 'patience') else patience
    
    # Create checkpoints directory như yêu cầu của người dùng
    if args.save_dir:
        save_dir = args.save_dir
    else:
        timestamp = datetime.now().strftime("%Y%m%d_%H%M%S")
        save_dir = f"checkpoints/model_results_{timestamp}"
    
    os.makedirs(save_dir, exist_ok=True)
    print(f"📁 Results will be saved to: {save_dir}")
    
    # Print configuration
    print(f"🔧 Training Configuration:")
    print(f"  - Epochs: {epochs_phase_2}")
    print(f"  - Batch size: {batch_size}")
    print(f"  - Learning rate: {learning_rate}")
    print(f"  - Patience: {patience}")
    print(f"  - Early stopping disabled: {args.disable_early_stopping}")
    print(f"  - Save directory: {save_dir}")
    
    # Check if validation directory exists
    use_separate_val = os.path.exists(validation_dir)
    
    # Create data loaders
    train_loader, val_loader = create_data_loaders(
        base_dir=base_dir,
        validation_dir=validation_dir,
        subdirs=subdirs,
        train_transform=train_transform,
        val_transform=val_transform,
        batch_size=batch_size,
        validation_split=validation_split,
        use_separate_val=use_separate_val
    )

    # Initialize model
    combined_model = CombinedModel().to(device)
    
    # Initialize optimizer and scheduler
    optimizer = optim.Adam(combined_model.parameters(), lr=learning_rate, weight_decay=1e-5)
    scheduler = optim.lr_scheduler.ReduceLROnPlateau(optimizer, mode='max', factor=0.1, patience=3, verbose=True)
    
    # Handle class weights safely
    try:
        # Collect all labels from dataset
        all_labels = []
        if use_separate_val:
            # If using direct dataset
            if hasattr(train_loader.dataset, 'labels'):
                all_labels = train_loader.dataset.labels
            else:
                # If no labels attribute, iterate through dataset
                print("Collecting labels from dataset...")
                # Create a temporary loader with larger batch size for faster collection
                temp_loader = DataLoader(train_loader.dataset, batch_size=64, shuffle=False, num_workers=0)
                for batch in temp_loader:
                    all_labels.extend(batch[4].numpy())  # batch[4] is the label
        else:
            # With TransformSubset, we can collect labels from original subset
            if hasattr(train_loader.dataset.subset.dataset, 'labels'):
                # Get indices from subset
                indices = train_loader.dataset.subset.indices
                all_labels = [train_loader.dataset.subset.dataset.labels[i] for i in indices]
            else:
                print("Collecting labels from transformed subset...")
                # Iterate through dataset to collect labels
                for i in range(len(train_loader.dataset)):
                    _, _, _, _, label = train_loader.dataset[i]
                    all_labels.append(label)
        
        # Check if we have enough labels
        if len(all_labels) == 0:
            raise ValueError("No labels collected for class weight calculation")
            
        # Convert to numpy array if needed
        if not isinstance(all_labels, np.ndarray):
            all_labels = np.array(all_labels)
            
        # Ensure it's a 1D array
        all_labels = all_labels.flatten()
        
        # Print label distribution information
        unique_labels = np.unique(all_labels)
        print(f"Found {len(unique_labels)} unique classes in training data")
        print(f"Class range: {unique_labels.min()} to {unique_labels.max()}")
        
        # Calculate class weights only for classes present in training data
        class_weights = compute_class_weight('balanced', classes=unique_labels, y=all_labels)
        
        # Create a full weight tensor for all 196 classes
        full_class_weights = np.ones(196)  # Default weight of 1 for all classes
        
        # Set computed weights for classes that exist in training data
        for i, class_id in enumerate(unique_labels):
            if 0 <= class_id < 196:
                full_class_weights[class_id] = class_weights[i]
        
        class_weights_tensor = torch.FloatTensor(full_class_weights).to(device)
        criterion = nn.CrossEntropyLoss(weight=class_weights_tensor)
        print("Using weighted CrossEntropyLoss for imbalanced classes")
    except Exception as e:
        print(f"Error computing class weights: {e}")
        # Fallback to label smoothing if class weights calculation fails
        criterion = LabelSmoothingCrossEntropy()
        print("Using LabelSmoothingCrossEntropy loss")

    # Train model with modified evaluate_model function
    model, history = train_model(
        train_loader=train_loader,
        val_loader=val_loader,
        model=combined_model,
        optimizer=optimizer,
        scheduler=scheduler,
        criterion=criterion,
        epochs=epochs_phase_2,
        patience=patience,
        save_dir=save_dir,
        disable_early_stopping=args.disable_early_stopping
    )
    
    print(f"Training completed. Results saved in {save_dir}")<|MERGE_RESOLUTION|>--- conflicted
+++ resolved
@@ -23,8 +23,7 @@
 # --- TÍCH HỢP ALBUMENTATIONS ---
 import albumentations as A
 from albumentations.pytorch import ToTensorV2
-#nohup python3 your_script.py > /dev/null 2>&1 &
-# nohup python main_Basic_model.py > /dev/null 2>&1 
+
 try:
     font_path = os.path.expanduser('venv/fonts/TIMES.TTF')
     if os.path.exists(font_path):
@@ -32,11 +31,9 @@
 except:
     pass  # Ignore font loading errors
 
-
 multiprocessing.set_start_method('spawn', force=True)
 
 # Define paths and parameters
-import os
 script_dir = os.path.dirname(os.path.abspath(__file__))
 base_dir = os.path.join(script_dir, "CURE_dataset_train_cut_bounding_box")
 validation_dir = os.path.join(script_dir, "CURE_dataset_validation_cut_bounding_box")  # Thêm đường dẫn tới tập validation
@@ -44,11 +41,7 @@
 batch_size = 16
 learning_rate = 1e-4
 epochs_phase_2 = 30  # Tăng số epochs để có thể early stop
-<<<<<<< HEAD
 patience = 25  # Tăng patience để tránh dừng quá sớm - Số epochs chờ đợi để early stop
-=======
-patience = 25  # Tăng patience để tránh dừng quá sớm - Số epochs chờ đợi để early stop (tăng từ 10 lên 25)
->>>>>>> cbf6bbfd
 validation_split = 0.2  # Nếu không có tập validation riêng, dùng 20% từ tập train
 
 # Set device to GPU if available
@@ -62,7 +55,6 @@
 except:
     ocr = None
     print("⚠️  PaddleOCR không khả dụng, sẽ bỏ qua OCR features")
-
 
 # Initialize BERT tokenizer and model
 tokenizer = BertTokenizer.from_pretrained('bert-base-uncased')
@@ -84,41 +76,28 @@
     transforms.Normalize(mean=[0.485, 0.456, 0.406], std=[0.229, 0.224, 0.225])
 ])
 
-
 train_transform = A.Compose([
     A.RandomResizedCrop(height=224, width=224, scale=(0.8, 1.0)),
     A.HorizontalFlip(p=0.5),
     A.VerticalFlip(p=0.5),
     A.ShiftScaleRotate(shift_limit=0.0625, scale_limit=0.1, rotate_limit=45, p=0.5),
-    
-    # Các phép biến đổi màu sắc chỉ áp dụng cho ảnh RGB
     A.OneOf([
         A.ColorJitter(brightness=0.2, contrast=0.2, saturation=0.2, hue=0.1, p=0.8),
         A.RGBShift(r_shift_limit=20, g_shift_limit=20, b_shift_limit=20, p=0.8),
-    ], p=1.0), # p=1.0 để đảm bảo một trong hai được chọn
-
-    # Thêm nhiễu
+    ], p=1.0),
     A.GaussNoise(p=0.2),
-
-    # *** "SPARK" AUGMENTATION (Coarse Dropout / Cutout) ***
-    # Xóa một vài vùng trên ảnh để buộc model học các đặc trưng toàn cục hơn
     A.CoarseDropout(max_holes=8, max_height=16, max_width=16, 
                     min_holes=1, min_height=8, min_width=8, p=0.5),
-
-    # Chuẩn hóa và chuyển sang Tensor
     A.Normalize(mean=[0.485, 0.456, 0.406], std=[0.229, 0.224, 0.225]),
     ToTensorV2(),
-], additional_targets={'contour': 'image', 'texture': 'image'}) # Áp dụng cho cả contour và texture
-
-# Biến đổi cho tập validation (chỉ resize, chuẩn hóa và chuyển sang tensor)
+], additional_targets={'contour': 'image', 'texture': 'image'})
+
 val_transform = A.Compose([
     A.Resize(height=224, width=224),
     A.Normalize(mean=[0.485, 0.456, 0.406], std=[0.229, 0.224, 0.225]),
     ToTensorV2(),
 ], additional_targets={'contour': 'image', 'texture': 'image'})
 
-
-# Define pre-trained CNN model
 class CNNModel(nn.Module):
     def __init__(self, output_size=196):
         super(CNNModel, self).__init__()
@@ -128,7 +107,6 @@
     def forward(self, x):
         return self.model(x)
 
-# Define combined model for RGB, contour, texture, and imprinted text
 class CombinedModel(nn.Module):
     def __init__(self):
         super(CombinedModel, self).__init__()
@@ -143,32 +121,27 @@
         rgb_features = self.rgb_model(rgb)
         contour_features = self.contour_model(contour)
         texture_features = self.texture_model(texture)
-        text_features = self.text_model(text).squeeze(1)  # Squeeze the dimension for text features
-
-        # Concatenate features
+        text_features = self.text_model(text).squeeze(1)
         combined_features = torch.cat((rgb_features, contour_features, texture_features, text_features), dim=1)
-        combined_features = self.dropout(combined_features)  # Áp dụng dropout
+        combined_features = self.dropout(combined_features)
         output = self.fc(combined_features)
         return output
 
-# Backward compatibility alias for external references
 MultimodalCNNModel = CombinedModel
 
-# Define text embedding function using BERT
 def text_to_tensor(text):
     encoded_text = tokenizer(text, padding='max_length', truncation=True, max_length=128, return_tensors='pt')
     with torch.no_grad():
         bert_output = bert_model(**{key: val.to(device) for key, val in encoded_text.items()})
     return bert_output.last_hidden_state[:, 0, :]  # Use [CLS] token's embedding
 
-# Custom Dataset for pill images
 class PillImageDataset(Dataset):
     def __init__(self, base_dir, subdirs, transform=None):
         self.images = []
         self.labels = []
         self.transform = transform
         
-        for stt in range(196):  # STT ranges from 0 to 196
+        for stt in range(196):
             for subdir in subdirs:
                 dir_path = os.path.join(base_dir, str(stt), subdir)
                 if not os.path.exists(dir_path):
@@ -188,129 +161,41 @@
         label = self.labels[idx]
         
         try:
-            # Đọc ảnh
             image = cv2.imread(image_path)
             if image is None:
                 print(f"Failed to read image: {image_path}")
-                # Provide a placeholder image if reading fails
                 image = np.zeros((224, 224, 3), dtype=np.uint8)
-            
-            # Đảm bảo kích thước ảnh nhất quán
             image = cv2.resize(image, (224, 224))
-            
-            # 1. Trích xuất đặc trưng RGB
             rgb_image = cv2.cvtColor(image, cv2.COLOR_BGR2RGB)
-            
-<<<<<<< HEAD
-            # Sử dụng Albumentations transform hoặc fallback
-            if self.transform and hasattr(self.transform, 'additional_targets'):
-                # Đây là Albumentations transform
-=======
             # 2. Trích xuất đặc trưng hình dạng (shape/contour)
-            # Chuyển sang ảnh xám
             gray = cv2.cvtColor(image, cv2.COLOR_BGR2GRAY)
-            
-            # Áp dụng GaussianBlur để giảm nhiễu trước khi phát hiện cạnh
             blurred = cv2.GaussianBlur(gray, (5, 5), 0)
-            
-            # Sử dụng Canny để phát hiện cạnh
             edges = cv2.Canny(blurred, 50, 150)
-            
-            # Tìm contours
             contours, _ = cv2.findContours(edges, cv2.RETR_EXTERNAL, cv2.CHAIN_APPROX_SIMPLE)
-            
-            # Tạo ảnh contour
-            contour_image = np.zeros_like(image)
+            contour_image = np.zeros_like(rgb_image)
             cv2.drawContours(contour_image, contours, -1, (255, 255, 255), 2)
-            
             # 3. Trích xuất đặc trưng texture
-            # Phương pháp 1: Sử dụng bộ lọc Gabor để trích xuất texture
-            # Khởi tạo kernel Gabor với các thông số khác nhau để bắt texture đa hướng
-            texture_image = np.zeros_like(image)
-            
-            # Tạo bộ lọc Gabor với các góc khác nhau
+            texture_image = np.zeros_like(rgb_image)
             angles = [0, 45, 90, 135]
             for theta in angles:
                 theta_rad = theta * np.pi / 180
                 kernel = cv2.getGaborKernel((21, 21), 5.0, theta_rad, 10.0, 0.5, 0, ktype=cv2.CV_32F)
->>>>>>> cbf6bbfd
-                
-                # 2. Trích xuất đặc trưng hình dạng (shape/contour)
-                gray = cv2.cvtColor(image, cv2.COLOR_BGR2GRAY)
-                blurred = cv2.GaussianBlur(gray, (5, 5), 0)
-                edges = cv2.Canny(blurred, 50, 150)
-                contours, _ = cv2.findContours(edges, cv2.RETR_EXTERNAL, cv2.CHAIN_APPROX_SIMPLE)
-                contour_image = np.zeros_like(rgb_image)
-                cv2.drawContours(contour_image, contours, -1, (255, 255, 255), 2)
-                
-<<<<<<< HEAD
-                # 3. Trích xuất đặc trưng texture
-                texture_image = np.zeros_like(rgb_image)
-                angles = [0, 45, 90, 135]
-                for theta in angles:
-                    theta_rad = theta * np.pi / 180
-                    kernel = cv2.getGaborKernel((21, 21), 5.0, theta_rad, 10.0, 0.5, 0, ktype=cv2.CV_32F)
-                    filtered = cv2.filter2D(gray, cv2.CV_8UC3, kernel)
-                    texture_image[:,:,0] = np.maximum(texture_image[:,:,0], filtered)
-                    texture_image[:,:,1] = np.maximum(texture_image[:,:,1], filtered)
-                    texture_image[:,:,2] = np.maximum(texture_image[:,:,2], filtered)
-                
-                # Áp dụng Albumentations transform với named arguments
-=======
-                # Kết hợp kết quả
+                filtered = cv2.filter2D(gray, cv2.CV_8UC3, kernel)
                 texture_image[:,:,0] = np.maximum(texture_image[:,:,0], filtered)
                 texture_image[:,:,1] = np.maximum(texture_image[:,:,1], filtered)
                 texture_image[:,:,2] = np.maximum(texture_image[:,:,2], filtered)
-            
-            # Apply Albumentations transform if available
             if self.transform and hasattr(self.transform, 'additional_targets'):
-                # Use Albumentations with multi-target support
->>>>>>> cbf6bbfd
                 transformed = self.transform(image=rgb_image, contour=contour_image, texture=texture_image)
                 rgb_tensor = transformed['image']
                 contour_tensor = transformed['contour']
                 texture_tensor = transformed['texture']
             else:
-<<<<<<< HEAD
-                # Fallback to traditional transforms
-                pil_image = Image.fromarray(rgb_image)
-                rgb_tensor = self.transform(pil_image) if self.transform else torch.tensor(rgb_image / 255.0, dtype=torch.float32).permute(2, 0, 1)
-                
-                # 2. Trích xuất đặc trưng hình dạng (shape/contour)
-                gray = cv2.cvtColor(image, cv2.COLOR_BGR2GRAY)
-                blurred = cv2.GaussianBlur(gray, (5, 5), 0)
-                edges = cv2.Canny(blurred, 50, 150)
-                contours, _ = cv2.findContours(edges, cv2.RETR_EXTERNAL, cv2.CHAIN_APPROX_SIMPLE)
-                contour_image = np.zeros_like(image)
-                cv2.drawContours(contour_image, contours, -1, (255, 255, 255), 2)
-                contour_pil = Image.fromarray(contour_image)
-                contour_tensor = self.transform(contour_pil) if self.transform else torch.tensor(contour_image / 255.0, dtype=torch.float32).permute(2, 0, 1)
-                
-                # 3. Trích xuất đặc trưng texture
-                texture_image = np.zeros_like(image)
-                angles = [0, 45, 90, 135]
-                for theta in angles:
-                    theta_rad = theta * np.pi / 180
-                    kernel = cv2.getGaborKernel((21, 21), 5.0, theta_rad, 10.0, 0.5, 0, ktype=cv2.CV_32F)
-                    filtered = cv2.filter2D(gray, cv2.CV_8UC3, kernel)
-                    texture_image[:,:,0] = np.maximum(texture_image[:,:,0], filtered)
-                    texture_image[:,:,1] = np.maximum(texture_image[:,:,1], filtered)
-                    texture_image[:,:,2] = np.maximum(texture_image[:,:,2], filtered)
-                
-                texture_pil = Image.fromarray(texture_image)
-                texture_tensor = self.transform(texture_pil) if self.transform else torch.tensor(texture_image / 255.0, dtype=torch.float32).permute(2, 0, 1)
-=======
-                # Use PIL/torchvision transforms (backward compatibility)
                 pil_rgb = Image.fromarray(rgb_image)
                 pil_contour = Image.fromarray(contour_image)
                 pil_texture = Image.fromarray(texture_image)
-                
                 rgb_tensor = self.transform(pil_rgb) if self.transform else torch.tensor(rgb_image / 255.0, dtype=torch.float32).permute(2, 0, 1)
                 contour_tensor = self.transform(pil_contour) if self.transform else torch.tensor(contour_image / 255.0, dtype=torch.float32).permute(2, 0, 1)
                 texture_tensor = self.transform(pil_texture) if self.transform else torch.tensor(texture_image / 255.0, dtype=torch.float32).permute(2, 0, 1)
->>>>>>> cbf6bbfd
-            
-            # 4. Trích xuất text thông qua OCR
             try:
                 if ocr is not None:
                     ocr_result = ocr.ocr(image_path, cls=True)
@@ -320,19 +205,14 @@
             except Exception as e:
                 print(f"OCR error on {image_path}: {e}")
                 imprinted_text = ""
-                
             text_tensor = text_to_tensor(imprinted_text)
-            
             return rgb_tensor, contour_tensor, texture_tensor, text_tensor, label
-            
         except Exception as e:
             print(f"Error processing {image_path}: {e}")
-            # Return default values if processing fails
             default_tensor = torch.zeros((3, 224, 224), dtype=torch.float32)
             default_text = text_to_tensor("")
             return default_tensor, default_tensor, default_tensor, default_text, label
 
-# Define custom loss function with label smoothing
 class LabelSmoothingCrossEntropy(nn.Module):
     def __init__(self, smoothing=0.1):
         super(LabelSmoothingCrossEntropy, self).__init__()
@@ -344,8 +224,6 @@
         weight.scatter_(-1, target.unsqueeze(-1), (1. - self.smoothing))
         return torch.mean(torch.sum(-weight * log_prob, dim=-1))
 
-# Modified evaluation function to calculate mAP more efficiently
-# Modified evaluation function to calculate mAP more efficiently
 def evaluate_model(model, dataloader, criterion, device):
     model.eval()
     correct = 0
@@ -353,66 +231,46 @@
     val_loss = 0.0
     all_preds = []
     all_labels = []
-    all_scores = []  # Store softmax probabilities
-    
+    all_scores = []
     with torch.no_grad():
         for rgb, contour, texture, text, labels in dataloader:
             rgb, contour, texture, text, labels = rgb.to(device), contour.to(device), texture.to(device), text.to(device), labels.to(device)
-            
             outputs = model(rgb, contour, texture, text)
             loss = criterion(outputs, labels)
             val_loss += loss.item()
-            
-            # Calculate softmax probabilities
             scores = torch.softmax(outputs, dim=1)
-            
             _, predicted = torch.max(outputs, 1)
             total += labels.size(0)
             correct += (predicted == labels).sum().item()
-            
             all_preds.extend(predicted.cpu().numpy())
             all_labels.extend(labels.cpu().numpy())
-            all_scores.append(scores.cpu().numpy())  # No need for detach() here because we're using torch.no_grad()
-    
-    # Combine scores from all batches
+            all_scores.append(scores.cpu().numpy())
     all_scores = np.vstack(all_scores)
-    
-    # Calculate basic metrics
     accuracy = correct / total
     precision, recall, f1, _ = precision_recall_fscore_support(all_labels, all_preds, average='weighted')
-    
-    # Calculate mAP
     try:
-        # Convert labels to one-hot format
         num_classes = 196
         one_hot_labels = np.zeros((len(all_labels), num_classes))
         for i, label in enumerate(all_labels):
             if 0 <= label < num_classes:
                 one_hot_labels[i, label] = 1
-        
-        # Ensure dimensions match
         if all_scores.shape[1] != num_classes:
             temp_scores = np.zeros((all_scores.shape[0], num_classes))
             min_classes = min(all_scores.shape[1], num_classes)
             temp_scores[:, :min_classes] = all_scores[:, :min_classes]
             all_scores = temp_scores
-        
-        # Calculate per-class mAP and weighted average
         mAP_per_class = []
         class_support = []
-        
         for i in range(num_classes):
             if np.sum(one_hot_labels[:, i]) > 0:
                 ap = average_precision_score(one_hot_labels[:, i], all_scores[:, i])
                 support = np.sum(one_hot_labels[:, i])
                 mAP_per_class.append(ap)
                 class_support.append(support)
-        
         mAP = np.average(mAP_per_class, weights=class_support) if mAP_per_class else 0.0
     except Exception as e:
         print(f"Error in mAP calculation: {e}")
         mAP = 0.0
-    
     metrics = {
         'accuracy': accuracy,
         'precision': precision,
@@ -421,169 +279,100 @@
         'mAP': mAP,
         'loss': val_loss / len(dataloader)
     }
-    
     model.train()
     return metrics
-# Training loop with validation and early stopping - Modified to save model with best mAP
+
 def train_model(train_loader, val_loader, model, optimizer, scheduler, criterion, epochs, patience, save_dir, disable_early_stopping=False):
     os.makedirs(save_dir, exist_ok=True)
-    
     model.train()
     best_val_map = 0.0
     best_model_wts = None
     best_epoch = 0
     early_stop_counter = 0
     converged = False
-    
-    # Improved early stopping criteria
-<<<<<<< HEAD
-    min_improvement = 0.00001  # Giảm threshold để dễ dàng cải thiện hơn
-    patience_buffer = 5  # Additional buffer epochs before stopping
-=======
-    min_improvement = 0.0001  # Giảm ngưỡng cải thiện tối thiểu từ 0.001 xuống 0.0001
-    patience_buffer = 5  # Tăng buffer epochs từ 2 lên 5
->>>>>>> cbf6bbfd
-    
-    # Dictionaries to store metrics
-    train_metrics_history = {
-        'loss': [],
-        'accuracy': [],
-        'mAP': []  # Added mAP tracking for training set
-    }
-    
-    val_metrics_history = {
-        'loss': [],
-        'accuracy': [],
-        'precision': [],
-        'recall': [],
-        'f1': [],
-        'mAP': []
-    }
-    
-    # Learning rate history
+    min_improvement = 0.0001
+    patience_buffer = 5
+    train_metrics_history = {'loss': [], 'accuracy': [], 'mAP': []}
+    val_metrics_history = {'loss': [], 'accuracy': [], 'precision': [], 'recall': [], 'f1': [], 'mAP': []}
     lr_history = []
-    
-    # Start timer for training
     start_time = time.time()
-    
     for epoch in range(epochs):
         epoch_start_time = time.time()
-        
-        # Training phase
         model.train()
         correct, total, epoch_loss = 0, 0, 0.0
         all_train_preds = []
         all_train_labels = []
         all_train_scores = []
         batch_times = []
-        
         for batch_idx, (rgb, contour, texture, text, labels) in enumerate(train_loader):
             batch_start = time.time()
-            
             rgb, contour, texture, text, labels = rgb.to(device), contour.to(device), texture.to(device), text.to(device), labels.to(device)
-            
             optimizer.zero_grad()
             outputs = model(rgb, contour, texture, text)
             loss = criterion(outputs, labels)
             loss.backward()
             optimizer.step()
-            
             scores = torch.softmax(outputs, dim=1)
             _, predicted = torch.max(outputs, 1)
-            
-            # Collect data for mAP calculation
             all_train_preds.extend(predicted.cpu().numpy())
             all_train_labels.extend(labels.cpu().numpy())
             all_train_scores.append(scores.detach().cpu().numpy())
-            
             correct += (predicted == labels).sum().item()
             total += labels.size(0)
             epoch_loss += loss.item()
-            
             batch_end = time.time()
             batch_time = batch_end - batch_start
             batch_times.append(batch_time)
-            
-            # Print batch progress every 10 batches
             if (batch_idx + 1) % 10 == 0:
                 print(f"  Batch {batch_idx + 1}/{len(train_loader)}, "
                       f"Loss: {loss.item():.4f}, "
                       f"Time: {batch_time:.2f}s, "
                       f"Samples/sec: {len(labels)/batch_time:.1f}")
-        
-        # Calculate training metrics
         train_accuracy = correct / total
         train_loss = epoch_loss / len(train_loader)
-        
-        # Calculate training mAP
         try:
             all_train_scores = np.vstack(all_train_scores)
-            # Convert labels to one-hot for mAP calculation
             num_classes = 196
             train_one_hot_labels = np.zeros((len(all_train_labels), num_classes))
             for i, label in enumerate(all_train_labels):
                 if 0 <= label < num_classes:
                     train_one_hot_labels[i, label] = 1
-            
-            # Calculate per-class mAP and weighted average
             train_mAP_per_class = []
             train_class_support = []
-            
             for i in range(num_classes):
                 if np.sum(train_one_hot_labels[:, i]) > 0:
                     ap = average_precision_score(train_one_hot_labels[:, i], all_train_scores[:, i])
                     support = np.sum(train_one_hot_labels[:, i])
                     train_mAP_per_class.append(ap)
                     train_class_support.append(support)
-            
             train_mAP = np.average(train_mAP_per_class, weights=train_class_support) if train_mAP_per_class else 0.0
         except Exception as e:
             print(f"Error calculating training mAP: {e}")
             train_mAP = 0.0
-        
-        # Store training metrics
         train_metrics_history['loss'].append(train_loss)
         train_metrics_history['accuracy'].append(train_accuracy)
         train_metrics_history['mAP'].append(train_mAP)
-        
-        # Validation phase
         val_metrics = evaluate_model(model, val_loader, criterion, device)
-        
-        # Store validation metrics
         for key, value in val_metrics.items():
             val_metrics_history[key].append(value)
-        
-        # Store current learning rate
         current_lr = optimizer.param_groups[0]['lr']
         lr_history.append(current_lr)
-        
-        # Update learning rate based on validation mAP
         scheduler.step(val_metrics['mAP'])
-        
-        # Calculate epoch time
         epoch_time = time.time() - epoch_start_time
         avg_batch_time = np.mean(batch_times) if batch_times else 0
-        
-        # Print progress với thông tin chi tiết hơn
         print(f"Epoch [{epoch+1}/{epochs}] completed in {epoch_time:.2f}s (avg batch: {avg_batch_time:.2f}s)")
         print(f"  Train Loss: {train_loss:.4f}, Train Accuracy: {train_accuracy:.4f}, Train mAP: {train_mAP:.4f}")
         print(f"  Val Loss: {val_metrics['loss']:.4f}, Val Accuracy: {val_metrics['accuracy']:.4f}, Val mAP: {val_metrics['mAP']:.4f}")
         print(f"  Learning rate: {current_lr}")
         print(f"  🎯 TRAINING PROGRESS: {epoch+1}/{epochs} epochs - Will continue to completion!")
-        
-        # Check if this is the best model by mAP (with improved criteria)
         improvement = val_metrics['mAP'] - best_val_map
         if improvement > min_improvement:
             best_val_map = val_metrics['mAP']
-            best_model_wts = model.state_dict().copy()  # Ensure we make a copy
+            best_model_wts = model.state_dict().copy()
             best_epoch = epoch
             early_stop_counter = 0
             converged = True
-            
-            # Ensure save directory exists
             os.makedirs(save_dir, exist_ok=True)
-            
-            # Save the best model with comprehensive checkpoint
             best_model_path = os.path.join(save_dir, 'best_model.pth')
             checkpoint_data = {
                 'epoch': epoch,
@@ -607,21 +396,16 @@
                     'learning_rate': learning_rate
                 }
             }
-            
             try:
                 torch.save(checkpoint_data, best_model_path)
                 print(f"  ✅ Saved new best model with mAP: {best_val_map:.4f} (improvement: +{improvement:.4f})")
-                
-                # Verify the saved model can be loaded
                 test_load = torch.load(best_model_path, map_location='cpu')
                 if 'model_state_dict' in test_load:
                     print(f"  ✅ Model checkpoint verified successfully")
                 else:
                     print(f"  ⚠️  Warning: Model checkpoint missing model_state_dict")
-                    
             except Exception as e:
                 print(f"  ❌ Error saving model checkpoint: {e}")
-                # Try to save to backup location
                 backup_path = os.path.join(save_dir, f'best_model_backup_epoch_{epoch+1}.pth')
                 torch.save(checkpoint_data, backup_path)
                 print(f"  💾 Saved backup checkpoint to: {backup_path}")
@@ -629,8 +413,6 @@
             early_stop_counter += 1
             print(f"  No significant improvement (change: {improvement:.6f}, threshold: {min_improvement:.6f})")
             print(f"  Early stop counter: {early_stop_counter}/{patience + patience_buffer}")
-        
-        # Save checkpoint at regular intervals with improved error handling
         if (epoch + 1) % 5 == 0 or epoch == epochs - 1:
             checkpoint_path = os.path.join(save_dir, f'checkpoint_epoch_{epoch+1}.pth')
             checkpoint_data = {
@@ -645,21 +427,14 @@
                 'best_val_mAP_so_far': best_val_map,
                 'early_stop_counter': early_stop_counter
             }
-            
             try:
                 torch.save(checkpoint_data, checkpoint_path)
                 print(f"  ✅ Checkpoint saved at epoch {epoch+1}: {checkpoint_path}")
-                
-                # Verify checkpoint integrity
                 test_load = torch.load(checkpoint_path, map_location='cpu')
                 if 'model_state_dict' not in test_load:
                     print(f"  ⚠️  Warning: Checkpoint missing model_state_dict!")
-                    
             except Exception as e:
                 print(f"  ❌ Error saving checkpoint: {e}")
-                # Continue training even if checkpoint fails
-        
-        # Save epoch-wise metrics to text file
         with open(os.path.join(save_dir, f'epoch_{epoch+1}_metrics.txt'), 'w') as f:
             f.write(f"Epoch: {epoch+1}\n")
             f.write(f"Training Loss: {train_loss:.6f}\n")
@@ -673,108 +448,67 @@
             f.write(f"Validation F1: {val_metrics['f1']:.6f}\n")
             f.write(f"Learning Rate: {current_lr}\n")
             f.write(f"Epoch Time: {epoch_time:.2f} seconds\n")
-        
-        # Early stopping HOÀN TOÀN DISABLED - Model sẽ chạy hết tất cả epochs
-        # Giáo sư khuyến nghị: Để model học đủ 30 epochs không bị gián đoạn
         effective_patience = patience + patience_buffer
-<<<<<<< HEAD
-        min_training_epochs = 15
-        
-        # COMMENT OUT TẤT CẢ EARLY STOPPING LOGIC
         print(f"� Training epoch {epoch+1}/{epochs} completed (Early stopping DISABLED)")
         print(f"   Current mAP: {val_metrics['mAP']:.4f}, Best mAP so far: {best_val_map:.4f}")
-        
-        # Chỉ để thông báo, không break
-=======
-        
-        # OPTION 1: Tắt early stopping để chạy đủ 30 epochs (DISABLED by default - uncomment to disable early stopping)
-        # pass  # Tắt early stopping hoàn toàn - model sẽ chạy đủ số epochs được cấu hình
-        
-        # OPTION 2: Giữ early stopping nhưng với patience cao hơn (ACTIVE)
->>>>>>> cbf6bbfd
         if early_stop_counter >= effective_patience:
             print(f"ℹ️  Note: Would have stopped here with early stopping (patience reached)")
-        
-        # KHÔNG CÓ BREAK STATEMENT - Model sẽ tiếp tục training
-    
-    # Calculate total training time
     total_time = time.time() - start_time
     hours, remainder = divmod(total_time, 3600)
     minutes, seconds = divmod(remainder, 60)
-    
-    # Final checkpoint validation and summary
     print(f"\n🔍 Final Model Checkpoint Validation:")
     best_model_path = os.path.join(save_dir, 'best_model.pth')
-    
     if os.path.exists(best_model_path):
         try:
             checkpoint = torch.load(best_model_path, map_location='cpu')
             required_keys = ['model_state_dict', 'optimizer_state_dict', 'val_mAP', 'epoch']
             missing_keys = [key for key in required_keys if key not in checkpoint]
-            
             if not missing_keys:
                 print(f"  ✅ Best model checkpoint is valid and complete")
                 print(f"  📊 Contains model from epoch {checkpoint['epoch']+1} with mAP {checkpoint['val_mAP']:.4f}")
-                
-                # Test model loading
                 test_model = CombinedModel()
                 test_model.load_state_dict(checkpoint['model_state_dict'])
                 print(f"  ✅ Model state dict loads successfully")
-                
             else:
                 print(f"  ❌ Checkpoint missing required keys: {missing_keys}")
-                
         except Exception as e:
             print(f"  ❌ Error validating checkpoint: {e}")
     else:
         print(f"  ❌ No best model checkpoint found at {best_model_path}")
-        
-    # Save final training summary - Updated to reflect disabled early stopping
     training_summary = {
         'completed_epochs': epoch + 1,
         'configured_epochs': epochs,
         'best_epoch': best_epoch + 1,
         'best_val_mAP': best_val_map,
-        'early_stopped': False,  # EARLY STOPPING DISABLED
+        'early_stopped': False,
         'final_early_stop_counter': early_stop_counter,
         'effective_patience': effective_patience,
         'min_improvement_threshold': min_improvement,
         'converged': converged,
         'training_time_seconds': total_time,
-        'training_completed': True,  # Always true since early stopping disabled
-        'early_stopping_disabled': True,  # Flag to indicate early stopping was disabled
+        'training_completed': True,
+        'early_stopping_disabled': True,
         'checkpoints_saved': {
             'best_model': os.path.exists(best_model_path),
             'best_model_path': best_model_path
         }
     }
-    
     summary_path = os.path.join(save_dir, 'training_summary.json')
     with open(summary_path, 'w') as f:
         json.dump(training_summary, f, indent=2)
     print(f"  📋 Training summary saved to: {summary_path}")
-
-    # Print summary
     print(f"Training completed in {int(hours)}h {int(minutes)}m {seconds:.2f}s")
     print(f"Best validation mAP: {best_val_map:.4f} achieved at epoch {best_epoch+1}")
-    
-    # Save format summary
     with open(os.path.join(save_dir, 'training_summary.txt'), 'w') as f:
         f.write("===== Training Summary=====\n\n")
-        
-        # Dataset statistics
         f.write("Dataset Information:\n")
         f.write(f"- Training samples: {len(train_loader.dataset)}\n")
         f.write(f"- Validation samples: {len(val_loader.dataset)}\n")
         f.write(f"- Batch size: {train_loader.batch_size}\n\n")
-        
-        # Model architecture (simplified)
         f.write("Model Architecture:\n")
         f.write("- Combined model with ResNet-18 backbone for RGB, contour, and texture features\n")
         f.write("- BERT text embeddings for imprinted text\n")
         f.write("- 196 output classes\n\n")
-        
-        # Training parameters
         f.write("Training Parameters:\n")
         f.write(f"- Initial learning rate: {learning_rate}\n")
         f.write(f"- Optimizer: Adam with weight decay {optimizer.param_groups[0]['weight_decay']}\n")
@@ -782,14 +516,11 @@
         f.write(f"- Early stopping patience: {patience}\n")
         f.write(f"- Total epochs configured: {epochs}\n")
         f.write(f"- Actual epochs run: {epoch+1}\n\n")
-        
-        # Convergence and early stopping
         f.write("Convergence Information:\n")
         if converged:
             f.write(f"- Model converged at epoch {best_epoch+1}\n")
         else:
             f.write("- Model did not converge within the configured epochs\n")
-            
         if early_stop_counter >= effective_patience:
             f.write(f"- Early stopping triggered at epoch {epoch+1}\n")
             f.write(f"- No improvement for {early_stop_counter} consecutive epochs\n")
@@ -797,8 +528,6 @@
         else:
             f.write("- Early stopping not triggered\n")
             f.write(f"- Final early stop counter: {early_stop_counter}/{effective_patience}\n")
-        
-        # Best performance
         f.write("Best Model Performance:\n")
         f.write(f"- Best validation mAP: {best_val_map:.6f} (Epoch {best_epoch+1})\n")
         if best_epoch < len(val_metrics_history['accuracy']):
@@ -806,21 +535,14 @@
             f.write(f"- Corresponding validation precision: {val_metrics_history['precision'][best_epoch]:.6f}\n")
             f.write(f"- Corresponding validation recall: {val_metrics_history['recall'][best_epoch]:.6f}\n")
             f.write(f"- Corresponding validation F1 score: {val_metrics_history['f1'][best_epoch]:.6f}\n")
-        
         if best_epoch < len(train_metrics_history['accuracy']):
             f.write(f"- Corresponding training accuracy: {train_metrics_history['accuracy'][best_epoch]:.6f}\n")
             f.write(f"- Corresponding training mAP: {train_metrics_history['mAP'][best_epoch]:.6f}\n\n")
-        
-        # Training time
         f.write("Training Time:\n")
         f.write(f"- Total training time: {int(hours)}h {int(minutes)}m {seconds:.2f}s\n")
         if epoch > 0:
             f.write(f"- Average time per epoch: {total_time / (epoch+1):.2f} seconds\n\n")
-    
-    # Plot and save metrics
     plot_and_save_metrics(train_metrics_history, val_metrics_history, save_dir)
-    
-    # Plot learning rate over epochs
     plt.figure(figsize=(8, 6))
     plt.rcParams['font.family'] = 'Times New Roman'
     plt.rcParams['font.size'] = 10
@@ -828,19 +550,15 @@
     plt.xlabel('Epoch')
     plt.ylabel('Learning Rate')
     plt.title('Learning Rate Schedule')
-    plt.yscale('log')  # Use log scale for better visualization
+    plt.yscale('log')
     plt.grid(True, linestyle='--', alpha=0.7)
     plt.tight_layout()
     plt.savefig(os.path.join(save_dir, 'learning_rate.png'), dpi=300, bbox_inches='tight')
-    plt.savefig(os.path.join(save_dir, 'learning_rate.pdf'), bbox_inches='tight')  # PDF for publications
+    plt.savefig(os.path.join(save_dir, 'learning_rate.pdf'), bbox_inches='tight')
     plt.close()
-    
-    # Create a combined dashboard for all metrics
     plt.figure(figsize=(16, 12))
     plt.rcParams['font.family'] = 'Times New Roman'
     plt.rcParams['font.size'] = 10
-    
-    # Loss subplot
     plt.subplot(2, 2, 1)
     plt.plot(train_metrics_history['loss'], 'b-', marker='o', markevery=max(1, len(train_metrics_history['loss'])//10), label='Training')
     plt.plot(val_metrics_history['loss'], 'r--', marker='s', markevery=max(1, len(val_metrics_history['loss'])//10), label='Validation')
@@ -850,8 +568,6 @@
     plt.title('Loss Curves')
     plt.legend()
     plt.grid(True, linestyle='--', alpha=0.7)
-    
-    # Accuracy subplot
     plt.subplot(2, 2, 2)
     plt.plot(train_metrics_history['accuracy'], 'b-', marker='o', markevery=max(1, len(train_metrics_history['accuracy'])//10), label='Training')
     plt.plot(val_metrics_history['accuracy'], 'r--', marker='s', markevery=max(1, len(val_metrics_history['accuracy'])//10), label='Validation')
@@ -861,8 +577,6 @@
     plt.title('Accuracy Curves')
     plt.legend()
     plt.grid(True, linestyle='--', alpha=0.7)
-    
-    # mAP subplot
     plt.subplot(2, 2, 3)
     plt.plot(train_metrics_history['mAP'], 'b-', marker='o', markevery=max(1, len(train_metrics_history['mAP'])//10), label='Training')
     plt.plot(val_metrics_history['mAP'], 'r--', marker='s', markevery=max(1, len(val_metrics_history['mAP'])//10), label='Validation')
@@ -872,8 +586,6 @@
     plt.title('Mean Average Precision (mAP)')
     plt.legend()
     plt.grid(True, linestyle='--', alpha=0.7)
-    
-    # Precision/Recall/F1 subplot
     plt.subplot(2, 2, 4)
     plt.plot(val_metrics_history['precision'], 'g-', marker='o', markevery=max(1, len(val_metrics_history['precision'])//10), label='Precision')
     plt.plot(val_metrics_history['recall'], 'm--', marker='s', markevery=max(1, len(val_metrics_history['recall'])//10), label='Recall')
@@ -884,56 +596,43 @@
     plt.title('Validation Performance Metrics')
     plt.legend()
     plt.grid(True, linestyle='--', alpha=0.7)
-    
     plt.suptitle('Combined Pill Classification Model Training Metrics', fontsize=14)
-    plt.tight_layout(rect=[0, 0, 1, 0.97])  # Adjust for suptitle
+    plt.tight_layout(rect=[0, 0, 1, 0.97])
     plt.savefig(os.path.join(save_dir, 'combined_metrics_dashboard.png'), dpi=300, bbox_inches='tight')
-    plt.savefig(os.path.join(save_dir, 'combined_metrics_dashboard.pdf'), bbox_inches='tight')  # PDF for publications
+    plt.savefig(os.path.join(save_dir, 'combined_metrics_dashboard.pdf'), bbox_inches='tight')
     plt.close()
-    
-    # Save training history as JSON - Updated
     history = {
         'train': train_metrics_history,
         'val': val_metrics_history,
         'best_epoch': best_epoch,
         'best_mAP': best_val_map,
         'training_time': total_time,
-        'early_stopped': False,  # DISABLED
+        'early_stopped': False,
         'converged': converged,
         'learning_rate_history': lr_history,
         'total_epochs_completed': epoch + 1,
         'early_stopping_disabled': True
     }
-    
     with open(os.path.join(save_dir, 'training_history.json'), 'w') as f:
         json.dump(history, f, indent=2)
-    
-    # Load best model weights
     model.load_state_dict(best_model_wts)
     return model, history
 
-# Function to plot and save metrics
 def plot_and_save_metrics(train_metrics, val_metrics, save_dir):
     os.makedirs(save_dir, exist_ok=True)
-    
-    # Set for all plots
     plt.rcParams.update({
-        'font.family': 'Times New Roman',  # preferred font
-        'font.size': 10,                   # Base font size
-        'axes.titlesize': 12,              # Title font size
-        'axes.labelsize': 11,              # Axis label size
-        'xtick.labelsize': 10,             # X-axis tick label size
-        'ytick.labelsize': 10,             # Y-axis tick label size
-        'legend.fontsize': 10,             # Legend font size
-        'figure.titlesize': 14,            # Figure title size
-        'figure.dpi': 600,                 # High resolution for publication
-        'savefig.dpi': 600,                # High resolution for saving
+        'font.family': 'Times New Roman',
+        'font.size': 10,
+        'axes.titlesize': 12,
+        'axes.labelsize': 11,
+        'xtick.labelsize': 10,
+        'ytick.labelsize': 10,
+        'legend.fontsize': 10,
+        'figure.titlesize': 14,
+        'figure.dpi': 600,
+        'savefig.dpi': 600,
     })
-    
-    # Find best epoch based on validation mAP
     best_epoch = np.argmax(val_metrics['mAP']) if val_metrics['mAP'] else 0
-    
-    # Plot loss - Train and Validation on the same graph
     plt.figure(figsize=(8, 6))
     plt.plot(train_metrics['loss'], 'b-', marker='o', 
              markevery=max(1, len(train_metrics['loss'])//10), 
@@ -941,10 +640,7 @@
     plt.plot(val_metrics['loss'], 'r--', marker='s', 
              markevery=max(1, len(val_metrics['loss'])//10), 
              linewidth=1.5, label='Validation Loss')
-    
-    # Mark the best epoch
     plt.axvline(x=best_epoch, color='g', linestyle=':', alpha=0.7, label='Best Model')
-    
     plt.xlabel('Epoch')
     plt.ylabel('Loss')
     plt.title('Training and Validation Loss')
@@ -952,10 +648,8 @@
     plt.grid(True, linestyle='--', alpha=0.7)
     plt.tight_layout()
     plt.savefig(os.path.join(save_dir, 'loss_plot.png'), bbox_inches='tight')
-    plt.savefig(os.path.join(save_dir, 'loss_plot.pdf'), bbox_inches='tight')  # PDF for publications
+    plt.savefig(os.path.join(save_dir, 'loss_plot.pdf'), bbox_inches='tight')
     plt.close()
-    
-    # Plot accuracy - Train and Validation on the same graph
     plt.figure(figsize=(8, 6))
     plt.plot(train_metrics['accuracy'], 'b-', marker='o', 
              markevery=max(1, len(train_metrics['accuracy'])//10), 
@@ -963,10 +657,7 @@
     plt.plot(val_metrics['accuracy'], 'r--', marker='s', 
              markevery=max(1, len(val_metrics['accuracy'])//10), 
              linewidth=1.5, label='Validation Accuracy')
-    
-    # Mark the best epoch
     plt.axvline(x=best_epoch, color='g', linestyle=':', alpha=0.7, label='Best Model')
-    
     plt.xlabel('Epoch')
     plt.ylabel('Accuracy')
     plt.title('Training and Validation Accuracy')
@@ -974,10 +665,8 @@
     plt.grid(True, linestyle='--', alpha=0.7)
     plt.tight_layout()
     plt.savefig(os.path.join(save_dir, 'accuracy_plot.png'), bbox_inches='tight')
-    plt.savefig(os.path.join(save_dir, 'accuracy_plot.pdf'), bbox_inches='tight')  # PDF for publications
+    plt.savefig(os.path.join(save_dir, 'accuracy_plot.pdf'), bbox_inches='tight')
     plt.close()
-    
-    # Plot mAP - Train and Validation on the same graph
     plt.figure(figsize=(8, 6))
     if 'mAP' in train_metrics:
         plt.plot(train_metrics['mAP'], 'b-', marker='o', 
@@ -986,11 +675,7 @@
     plt.plot(val_metrics['mAP'], 'r--', marker='s', 
              markevery=max(1, len(val_metrics['mAP'])//10), 
              linewidth=1.5, label='Validation mAP')
-    
-    # Mark the best epoch
     plt.axvline(x=best_epoch, color='g', linestyle=':', alpha=0.7, label='Best Model')
-    
-    # Add annotation for best mAP value
     if val_metrics['mAP']:
         best_map = val_metrics['mAP'][best_epoch]
         plt.annotate(f'Best mAP: {best_map:.4f}',
@@ -999,7 +684,6 @@
                      arrowprops=dict(facecolor='black', shrink=0.05, width=1, headwidth=8),
                      fontsize=9,
                      bbox=dict(boxstyle="round,pad=0.3", fc="white", ec="black", alpha=0.8))
-    
     plt.xlabel('Epoch')
     plt.ylabel('Mean Average Precision (mAP)')
     plt.title('Training and Validation mAP')
@@ -1007,10 +691,8 @@
     plt.grid(True, linestyle='--', alpha=0.7)
     plt.tight_layout()
     plt.savefig(os.path.join(save_dir, 'map_plot.png'), bbox_inches='tight')
-    plt.savefig(os.path.join(save_dir, 'map_plot.pdf'), bbox_inches='tight')  # PDF for publications
+    plt.savefig(os.path.join(save_dir, 'map_plot.pdf'), bbox_inches='tight')
     plt.close()
-    
-    # Plot F1, Precision, Recall for Validation on the same graph
     plt.figure(figsize=(8, 6))
     plt.plot(val_metrics['precision'], 'g-', marker='o', 
              markevery=max(1, len(val_metrics['precision'])//10), 
@@ -1021,10 +703,7 @@
     plt.plot(val_metrics['f1'], 'c-.', marker='^', 
              markevery=max(1, len(val_metrics['f1'])//10), 
              linewidth=1.5, label='F1 Score')
-    
-    # Mark the best epoch
     plt.axvline(x=best_epoch, color='g', linestyle=':', alpha=0.7, label='Best Model')
-    
     plt.xlabel('Epoch')
     plt.ylabel('Score')
     plt.title('Validation Performance Metrics')
@@ -1032,13 +711,10 @@
     plt.grid(True, linestyle='--', alpha=0.7)
     plt.tight_layout()
     plt.savefig(os.path.join(save_dir, 'metrics_plot.png'), bbox_inches='tight')
-    plt.savefig(os.path.join(save_dir, 'metrics_plot.pdf'), bbox_inches='tight')  # PDF for publications
+    plt.savefig(os.path.join(save_dir, 'metrics_plot.pdf'), bbox_inches='tight')
     plt.close()
-    
-    # Reset matplotlib parameters to defaults
     plt.rcParams.update(plt.rcParamsDefault)
 
-# Class TransformSubset for applying transforms to split datasets
 class TransformSubset(Dataset):
     def __init__(self, subset, transform=None):
         self.subset = subset
@@ -1048,26 +724,20 @@
         try:
             rgb, contour, texture, text, label = self.subset[idx]
             if self.transform:
-                # Chuyển tensor sang numpy và sau đó thành PIL Image để áp dụng transform
-                # Xử lý trường hợp rgb có thể là tensor hoặc numpy array
                 if isinstance(rgb, torch.Tensor):
                     pil_rgb = Image.fromarray((rgb.numpy().transpose(1, 2, 0) * 255).astype(np.uint8))
                     pil_contour = Image.fromarray((contour.numpy().transpose(1, 2, 0) * 255).astype(np.uint8))
                     pil_texture = Image.fromarray((texture.numpy().transpose(1, 2, 0) * 255).astype(np.uint8))
                 else:
-                    # Giả sử rgb đã là numpy array với kênh màu cuối cùng (H, W, C)
                     pil_rgb = Image.fromarray(rgb)
                     pil_contour = Image.fromarray(contour)
                     pil_texture = Image.fromarray(texture)
-                
                 rgb = self.transform(pil_rgb)
                 contour = self.transform(pil_contour)
                 texture = self.transform(pil_texture)
-            
             return rgb, contour, texture, text, label
         except Exception as e:
             print(f"Error in TransformSubset.__getitem__: {e}")
-            # Trả về giá trị mặc định trong trường hợp lỗi
             default_tensor = torch.zeros((3, 224, 224), dtype=torch.float32)
             default_text = torch.zeros((768,), dtype=torch.float32)
             return default_tensor, default_tensor, default_tensor, default_text, 0
@@ -1075,44 +745,27 @@
     def __len__(self):
         return len(self.subset)
 
-# Function to create data loaders
 def create_data_loaders(base_dir, validation_dir, subdirs, train_transform, val_transform, batch_size, validation_split, use_separate_val):
     if use_separate_val:
         print(f"Using separate validation directory: {validation_dir}")
-        # Load training dataset
         train_dataset = PillImageDataset(base_dir, subdirs, transform=train_transform)
-        # Sử dụng num_workers=0 để tránh vấn đề CUDA IPC
         train_loader = DataLoader(train_dataset, batch_size=batch_size, shuffle=True, num_workers=0)
-        
-        # Load validation dataset
         val_dataset = PillImageDataset(validation_dir, subdirs, transform=val_transform)
         val_loader = DataLoader(val_dataset, batch_size=batch_size, shuffle=False, num_workers=0)
     else:
         print(f"No validation directory found. Splitting training data with ratio {validation_split}")
-        # Load and split the dataset
         full_dataset = PillImageDataset(base_dir, subdirs, transform=None)
-        
-        # Calculate split sizes
         train_size = int((1 - validation_split) * len(full_dataset))
         val_size = len(full_dataset) - train_size
-        
-        # Split the dataset
-        generator = torch.Generator().manual_seed(42)  # Đặt seed để có thể tái tạo
+        generator = torch.Generator().manual_seed(42)
         train_subset, val_subset = random_split(full_dataset, [train_size, val_size], generator=generator)
-        
-        # Áp dụng transform cho từng subset
         train_dataset = TransformSubset(train_subset, train_transform)
         val_dataset = TransformSubset(val_subset, val_transform)
-        
-        # Sử dụng num_workers=0 để tránh vấn đề CUDA IPC
         train_loader = DataLoader(train_dataset, batch_size=batch_size, shuffle=True, num_workers=0)
         val_loader = DataLoader(val_dataset, batch_size=batch_size, shuffle=False, num_workers=0)
-    
     return train_loader, val_loader
 
-# Main script
 if __name__ == '__main__':
-    # Parse command line arguments
     parser = argparse.ArgumentParser(description='Smart Pill Recognition Training')
     parser.add_argument('--epochs', type=int, default=30, help='Number of training epochs')
     parser.add_argument('--batch_size', type=int, default=16, help='Batch size for training')
@@ -1120,26 +773,18 @@
     parser.add_argument('--save_dir', type=str, default=None, help='Directory to save results')
     parser.add_argument('--patience', type=int, default=25, help='Early stopping patience')
     parser.add_argument('--disable_early_stopping', action='store_true', help='Disable early stopping completely')
-    
     args = parser.parse_args()
-    
-    # Override default values with command line arguments
     epochs_phase_2 = args.epochs
     batch_size = args.batch_size if hasattr(args, 'batch_size') else batch_size
     learning_rate = args.learning_rate if hasattr(args, 'learning_rate') else learning_rate
     patience = args.patience if hasattr(args, 'patience') else patience
-    
-    # Create checkpoints directory như yêu cầu của người dùng
     if args.save_dir:
         save_dir = args.save_dir
     else:
         timestamp = datetime.now().strftime("%Y%m%d_%H%M%S")
         save_dir = f"checkpoints/model_results_{timestamp}"
-    
     os.makedirs(save_dir, exist_ok=True)
     print(f"📁 Results will be saved to: {save_dir}")
-    
-    # Print configuration
     print(f"🔧 Training Configuration:")
     print(f"  - Epochs: {epochs_phase_2}")
     print(f"  - Batch size: {batch_size}")
@@ -1147,11 +792,7 @@
     print(f"  - Patience: {patience}")
     print(f"  - Early stopping disabled: {args.disable_early_stopping}")
     print(f"  - Save directory: {save_dir}")
-    
-    # Check if validation directory exists
     use_separate_val = os.path.exists(validation_dir)
-    
-    # Create data loaders
     train_loader, val_loader = create_data_loaders(
         base_dir=base_dir,
         validation_dir=validation_dir,
@@ -1162,79 +803,48 @@
         validation_split=validation_split,
         use_separate_val=use_separate_val
     )
-
-    # Initialize model
     combined_model = CombinedModel().to(device)
-    
-    # Initialize optimizer and scheduler
     optimizer = optim.Adam(combined_model.parameters(), lr=learning_rate, weight_decay=1e-5)
     scheduler = optim.lr_scheduler.ReduceLROnPlateau(optimizer, mode='max', factor=0.1, patience=3, verbose=True)
-    
-    # Handle class weights safely
     try:
-        # Collect all labels from dataset
         all_labels = []
         if use_separate_val:
-            # If using direct dataset
             if hasattr(train_loader.dataset, 'labels'):
                 all_labels = train_loader.dataset.labels
             else:
-                # If no labels attribute, iterate through dataset
                 print("Collecting labels from dataset...")
-                # Create a temporary loader with larger batch size for faster collection
                 temp_loader = DataLoader(train_loader.dataset, batch_size=64, shuffle=False, num_workers=0)
                 for batch in temp_loader:
-                    all_labels.extend(batch[4].numpy())  # batch[4] is the label
+                    all_labels.extend(batch[4].numpy())
         else:
-            # With TransformSubset, we can collect labels from original subset
             if hasattr(train_loader.dataset.subset.dataset, 'labels'):
-                # Get indices from subset
                 indices = train_loader.dataset.subset.indices
                 all_labels = [train_loader.dataset.subset.dataset.labels[i] for i in indices]
             else:
                 print("Collecting labels from transformed subset...")
-                # Iterate through dataset to collect labels
                 for i in range(len(train_loader.dataset)):
                     _, _, _, _, label = train_loader.dataset[i]
                     all_labels.append(label)
-        
-        # Check if we have enough labels
         if len(all_labels) == 0:
             raise ValueError("No labels collected for class weight calculation")
-            
-        # Convert to numpy array if needed
         if not isinstance(all_labels, np.ndarray):
             all_labels = np.array(all_labels)
-            
-        # Ensure it's a 1D array
         all_labels = all_labels.flatten()
-        
-        # Print label distribution information
         unique_labels = np.unique(all_labels)
         print(f"Found {len(unique_labels)} unique classes in training data")
         print(f"Class range: {unique_labels.min()} to {unique_labels.max()}")
-        
-        # Calculate class weights only for classes present in training data
         class_weights = compute_class_weight('balanced', classes=unique_labels, y=all_labels)
-        
-        # Create a full weight tensor for all 196 classes
-        full_class_weights = np.ones(196)  # Default weight of 1 for all classes
-        
-        # Set computed weights for classes that exist in training data
+        full_class_weights = np.ones(196)
         for i, class_id in enumerate(unique_labels):
             if 0 <= class_id < 196:
                 full_class_weights[class_id] = class_weights[i]
-        
         class_weights_tensor = torch.FloatTensor(full_class_weights).to(device)
         criterion = nn.CrossEntropyLoss(weight=class_weights_tensor)
         print("Using weighted CrossEntropyLoss for imbalanced classes")
     except Exception as e:
         print(f"Error computing class weights: {e}")
-        # Fallback to label smoothing if class weights calculation fails
         criterion = LabelSmoothingCrossEntropy()
         print("Using LabelSmoothingCrossEntropy loss")
-
-    # Train model with modified evaluate_model function
     model, history = train_model(
         train_loader=train_loader,
         val_loader=val_loader,
@@ -1247,5 +857,4 @@
         save_dir=save_dir,
         disable_early_stopping=args.disable_early_stopping
     )
-    
     print(f"Training completed. Results saved in {save_dir}")