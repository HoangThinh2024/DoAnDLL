--- conflicted
+++ resolved
@@ -44,11 +44,7 @@
 batch_size = 16
 learning_rate = 1e-4
 epochs_phase_2 = 30  # Tăng số epochs để có thể early stop
-<<<<<<< HEAD
-patience = 25  # Tăng patience để tránh dừng quá sớm - Số epochs chờ đợi để early stop (tăng từ 10 lên 25)
-=======
 patience = 25  # Tăng patience để tránh dừng quá sớm - Số epochs chờ đợi để early stop
->>>>>>> e3f0ec77
 validation_split = 0.2  # Nếu không có tập validation riêng, dùng 20% từ tập train
 
 # Set device to GPU if available
@@ -122,7 +118,7 @@
 class CNNModel(nn.Module):
     def __init__(self, output_size=196):
         super(CNNModel, self).__init__()
-        self.model = models.resnet18(pretrained=True)
+        self.model = models.resnet18(weights='IMAGENET1K_V1')  # Updated from pretrained=True
         self.model.fc = nn.Linear(self.model.fc.in_features, output_size)
 
     def forward(self, x):
@@ -151,9 +147,6 @@
         output = self.fc(combined_features)
         return output
 
-# Backward compatibility alias for external references
-MultimodalCNNModel = CombinedModel
-
 # Define text embedding function using BERT
 def text_to_tensor(text):
     encoded_text = tokenizer(text, padding='max_length', truncation=True, max_length=128, return_tensors='pt')
@@ -201,39 +194,9 @@
             # 1. Trích xuất đặc trưng RGB
             rgb_image = cv2.cvtColor(image, cv2.COLOR_BGR2RGB)
             
-<<<<<<< HEAD
-            # 2. Trích xuất đặc trưng hình dạng (shape/contour)
-            # Chuyển sang ảnh xám
-            gray = cv2.cvtColor(image, cv2.COLOR_BGR2GRAY)
-            
-            # Áp dụng GaussianBlur để giảm nhiễu trước khi phát hiện cạnh
-            blurred = cv2.GaussianBlur(gray, (5, 5), 0)
-            
-            # Sử dụng Canny để phát hiện cạnh
-            edges = cv2.Canny(blurred, 50, 150)
-            
-            # Tìm contours
-            contours, _ = cv2.findContours(edges, cv2.RETR_EXTERNAL, cv2.CHAIN_APPROX_SIMPLE)
-            
-            # Tạo ảnh contour
-            contour_image = np.zeros_like(image)
-            cv2.drawContours(contour_image, contours, -1, (255, 255, 255), 2)
-            
-            # 3. Trích xuất đặc trưng texture
-            # Phương pháp 1: Sử dụng bộ lọc Gabor để trích xuất texture
-            # Khởi tạo kernel Gabor với các thông số khác nhau để bắt texture đa hướng
-            texture_image = np.zeros_like(image)
-            
-            # Tạo bộ lọc Gabor với các góc khác nhau
-            angles = [0, 45, 90, 135]
-            for theta in angles:
-                theta_rad = theta * np.pi / 180
-                kernel = cv2.getGaborKernel((21, 21), 5.0, theta_rad, 10.0, 0.5, 0, ktype=cv2.CV_32F)
-=======
             # Sử dụng Albumentations transform hoặc fallback
             if self.transform and hasattr(self.transform, 'additional_targets'):
                 # Đây là Albumentations transform
->>>>>>> e3f0ec77
                 
                 # 2. Trích xuất đặc trưng hình dạng (shape/contour)
                 gray = cv2.cvtColor(image, cv2.COLOR_BGR2GRAY)
@@ -243,16 +206,6 @@
                 contour_image = np.zeros_like(rgb_image)
                 cv2.drawContours(contour_image, contours, -1, (255, 255, 255), 2)
                 
-<<<<<<< HEAD
-                # Kết hợp kết quả
-                texture_image[:,:,0] = np.maximum(texture_image[:,:,0], filtered)
-                texture_image[:,:,1] = np.maximum(texture_image[:,:,1], filtered)
-                texture_image[:,:,2] = np.maximum(texture_image[:,:,2], filtered)
-            
-            # Apply Albumentations transform if available
-            if self.transform and hasattr(self.transform, 'additional_targets'):
-                # Use Albumentations with multi-target support
-=======
                 # 3. Trích xuất đặc trưng texture
                 texture_image = np.zeros_like(rgb_image)
                 angles = [0, 45, 90, 135]
@@ -265,22 +218,11 @@
                     texture_image[:,:,2] = np.maximum(texture_image[:,:,2], filtered)
                 
                 # Áp dụng Albumentations transform với named arguments
->>>>>>> e3f0ec77
                 transformed = self.transform(image=rgb_image, contour=contour_image, texture=texture_image)
                 rgb_tensor = transformed['image']
                 contour_tensor = transformed['contour']
                 texture_tensor = transformed['texture']
             else:
-<<<<<<< HEAD
-                # Use PIL/torchvision transforms (backward compatibility)
-                pil_rgb = Image.fromarray(rgb_image)
-                pil_contour = Image.fromarray(contour_image)
-                pil_texture = Image.fromarray(texture_image)
-                
-                rgb_tensor = self.transform(pil_rgb) if self.transform else torch.tensor(rgb_image / 255.0, dtype=torch.float32).permute(2, 0, 1)
-                contour_tensor = self.transform(pil_contour) if self.transform else torch.tensor(contour_image / 255.0, dtype=torch.float32).permute(2, 0, 1)
-                texture_tensor = self.transform(pil_texture) if self.transform else torch.tensor(texture_image / 255.0, dtype=torch.float32).permute(2, 0, 1)
-=======
                 # Fallback to traditional transforms
                 pil_image = Image.fromarray(rgb_image)
                 rgb_tensor = self.transform(pil_image) if self.transform else torch.tensor(rgb_image / 255.0, dtype=torch.float32).permute(2, 0, 1)
@@ -308,7 +250,6 @@
                 
                 texture_pil = Image.fromarray(texture_image)
                 texture_tensor = self.transform(texture_pil) if self.transform else torch.tensor(texture_image / 255.0, dtype=torch.float32).permute(2, 0, 1)
->>>>>>> e3f0ec77
             
             # 4. Trích xuất text thông qua OCR
             try:
@@ -379,7 +320,7 @@
     
     # Calculate basic metrics
     accuracy = correct / total
-    precision, recall, f1, _ = precision_recall_fscore_support(all_labels, all_preds, average='weighted')
+    precision, recall, f1, _ = precision_recall_fscore_support(all_labels, all_preds, average='weighted', zero_division=0)
     
     # Calculate mAP
     try:
@@ -436,13 +377,8 @@
     converged = False
     
     # Improved early stopping criteria
-<<<<<<< HEAD
-    min_improvement = 0.0001  # Giảm ngưỡng cải thiện tối thiểu từ 0.001 xuống 0.0001
-    patience_buffer = 5  # Tăng buffer epochs từ 2 lên 5
-=======
     min_improvement = 0.00001  # Giảm threshold để dễ dàng cải thiện hơn
     patience_buffer = 5  # Additional buffer epochs before stopping
->>>>>>> e3f0ec77
     
     # Dictionaries to store metrics
     train_metrics_history = {
@@ -613,7 +549,7 @@
                 print(f"  ✅ Saved new best model with mAP: {best_val_map:.4f} (improvement: +{improvement:.4f})")
                 
                 # Verify the saved model can be loaded
-                test_load = torch.load(best_model_path, map_location='cpu')
+                test_load = torch.load(best_model_path, map_location='cpu', weights_only=False)
                 if 'model_state_dict' in test_load:
                     print(f"  ✅ Model checkpoint verified successfully")
                 else:
@@ -651,7 +587,7 @@
                 print(f"  ✅ Checkpoint saved at epoch {epoch+1}: {checkpoint_path}")
                 
                 # Verify checkpoint integrity
-                test_load = torch.load(checkpoint_path, map_location='cpu')
+                test_load = torch.load(checkpoint_path, map_location='cpu', weights_only=False)
                 if 'model_state_dict' not in test_load:
                     print(f"  ⚠️  Warning: Checkpoint missing model_state_dict!")
                     
@@ -677,13 +613,6 @@
         # Early stopping HOÀN TOÀN DISABLED - Model sẽ chạy hết tất cả epochs
         # Giáo sư khuyến nghị: Để model học đủ 30 epochs không bị gián đoạn
         effective_patience = patience + patience_buffer
-<<<<<<< HEAD
-        
-        # OPTION 1: Tắt early stopping để chạy đủ 30 epochs (DISABLED by default - uncomment to disable early stopping)
-        # pass  # Tắt early stopping hoàn toàn - model sẽ chạy đủ số epochs được cấu hình
-        
-        # OPTION 2: Giữ early stopping nhưng với patience cao hơn (ACTIVE)
-=======
         min_training_epochs = 15
         
         # COMMENT OUT TẤT CẢ EARLY STOPPING LOGIC
@@ -691,7 +620,6 @@
         print(f"   Current mAP: {val_metrics['mAP']:.4f}, Best mAP so far: {best_val_map:.4f}")
         
         # Chỉ để thông báo, không break
->>>>>>> e3f0ec77
         if early_stop_counter >= effective_patience:
             print(f"ℹ️  Note: Would have stopped here with early stopping (patience reached)")
         
@@ -708,7 +636,7 @@
     
     if os.path.exists(best_model_path):
         try:
-            checkpoint = torch.load(best_model_path, map_location='cpu')
+            checkpoint = torch.load(best_model_path, map_location='cpu', weights_only=False)
             required_keys = ['model_state_dict', 'optimizer_state_dict', 'val_mAP', 'epoch']
             missing_keys = [key for key in required_keys if key not in checkpoint]
             
@@ -717,7 +645,7 @@
                 print(f"  📊 Contains model from epoch {checkpoint['epoch']+1} with mAP {checkpoint['val_mAP']:.4f}")
                 
                 # Test model loading
-                test_model = CombinedModel()
+                test_model = MultimodalCNNModel()
                 test_model.load_state_dict(checkpoint['model_state_dict'])
                 print(f"  ✅ Model state dict loads successfully")
                 
@@ -1168,7 +1096,7 @@
     
     # Initialize optimizer and scheduler
     optimizer = optim.Adam(combined_model.parameters(), lr=learning_rate, weight_decay=1e-5)
-    scheduler = optim.lr_scheduler.ReduceLROnPlateau(optimizer, mode='max', factor=0.1, patience=3, verbose=True)
+    scheduler = optim.lr_scheduler.ReduceLROnPlateau(optimizer, mode='max', factor=0.1, patience=3)
     
     # Handle class weights safely
     try:
